# Changelog
All notable changes to this project will be documented in this file.

## Unreleased - ???
<<<<<<< HEAD
- Add `ffi/` module for interfacing with dynamic libraries and raw function pointers.
=======
- Allow using `&named` in function prototypes for named arguments. This is a more ergonomic
  variant of `&keys` that isn't as redundant, more self documenting, and allows extension to
  things like default arguments.
>>>>>>> 87fc339c
- Add `debugger` - an easy to use debugger function that just takes a fiber.
- `dofile` will now start a debugger on errors if the environment it is passed has `:debug` set.
- Add `debugger-on-status` function, which can be passed to `run-context` to start a debugger on
  abnormal fiber signals.
- Allow running scripts with the `-d` flag to use the built-in debugger on errors and breakpoints.
- Add mutexes (locks) and reader-writer locks to ev module for thread coordination.
- Add `parse-all` as a generalization of the `parse` function.
- Add `os/cpu-count` to get the number of available processors on a machine

## 1.22.0 - 2022-05-09
- Prohibit negative size argument to `table/new`.
- Add `module/value`.
- Remove `file/popen`. Use `os/spawn` with the `:pipe` options instead.
- Fix bug in peg `thru` and `to` combinators.
- Fix printing issue in `doc` macro.
- Numerous updates to function docstrings
- Add `defdyn` aliases for various dynamic bindings used in core.
- Install `janet.h` symlink to make Janet native libraries and applications
  easier to build without `jpm`.

## 1.21.2 - 2022-04-01
- C functions `janet_dobytes` and `janet_dostring` will now enter the event loop if it is enabled.
- Fix hashing regression - hash of negative 0 must be the same as positive 0 since they are equal.
- The `flycheck` function no longer pollutes the module/cache
- Fix quasiquote bug in compiler
- Disallow use of `cancel` and `resume` on fibers scheduled or created with `ev/go`, as well as the root
  fiber.

## 1.20.0 - 2022-1-27
- Add `:missing-symbol` hook to `compile` that will act as a catch-all macro for undefined symbols.
- Add `:redef` dynamic binding that will allow users to redefine top-level bindings with late binding. This
  is intended for development use.
- Fix a bug with reading from a stream returned by `os/open` on Windows and Linux.
- Add `:ppc64` as a detectable OS type.
- Add `& more` support for destructuring in the match macro.
- Add `& more` support for destructuring in all binding forms (`def`).

## 1.19.2 - 2021-12-06
- Fix bug with missing status lines in some stack traces.
- Update hash function to have better statistical properties.

## 1.19.1 - 2021-12-04
- Add an optional `prefix` parameter to `debug/stacktrace` to allow printing prettier error messages.
- Remove appveyor for CI pipeline
- Fixed a bug that prevented sending threaded abstracts over threaded channels.
- Fix bug in the `map` function with arity at least 3.

## 1.19.0 - 2021-11-27
- Add `math/log-gamma` to replace `math/gamma`, and change `math/gamma` to be the expected gamma function.
- Fix leaking file-descriptors in os/spawn and os/execute.
- Ctrl-C will now raise SIGINT.
- Allow quoted literals in the `match` macro to behave as expected in patterns.
- Fix windows net related bug for TCP servers.
- Allow evaluating ev streams with dofile.
- Fix `ev` related bug with operations on already closed file descriptors.
- Add struct and table agnostic `getproto` function.
- Add a number of functions related to structs.
- Add prototypes to structs. Structs can now inherit from other structs, just like tables.
- Create a struct with a prototype with `struct/with-proto`.
- Deadlocked channels will no longer exit early - instead they will hang, which is more intuitive.

## 1.18.1 - 2021-10-16
- Fix some documentation typos
- Fix - Set pipes passed to subprocess to blocking mode.
- Fix `-r` switch in repl.

## 1.18.0 - 2021-10-10
- Allow `ev/cancel` to work on already scheduled fibers.
- Fix bugs with ev/ module.
- Add optional `base` argument to scan-number
- Add `-i` flag to janet binary to make it easier to run image files from the command line
- Remove `thread/` module.
- Add `(number ...)` pattern to peg for more efficient number parsing using Janet's
  scan-number function without immediate string creation.

## 1.17.2 - 2021-09-18
- Remove include of windows.h from janet.h. This caused issues on certain projects.
- Fix formatting in doc-format to better handle special characters in signatures.
- Fix some marshalling bugs.
- Add optional Makefile target to install jpm as well.
- Supervisor channels in threads will no longer include a wasteful copy of the fiber in every
  message across a thread.
- Allow passing a closure to `ev/thread` as well as a whole fiber.
- Allow passing a closure directly to `ev/go` to spawn fibers on the event loop.

## 1.17.1 - 2021-08-29
- Fix docstring typos
- Add `make install-jpm-git` to make jpm co-install simpler if using the Makefile.
- Fix bugs with starting ev/threads and fiber marshaling.

## 1.17.0 - 2021-08-21
- Add the `-E` flag for one-liners with the `short-fn` syntax for argument passing.
- Add support for threaded abstract types. Threaded abstract types can easily be shared between threads.
- Deprecate the `thread` library. Use threaded channels and ev instead.
- Channels can now be marshalled.
- Add the ability to close channels with `ev/chan-close` (or `:close`).
- Add threaded channels with `ev/thread-chan`.
- Add `JANET_FN` and `JANET_REG` macros to more easily define C functions that export their source mapping information.
- Add `janet_interpreter_interupt` and `janet_loop1_interrupt` to interrupt the interpreter while running.
- Add `table/clear`
- Add build option to disable the threading library without disabling all threads.
- Remove JPM from the main Janet distribution. Instead, JPM must be installed
  separately like any other package.
- Fix issue with `ev/go` when called with an initial value and supervisor.
- Add the C API functions `janet_vm_save` and `janet_vm_load` to allow
saving and restoring the entire VM state.

## 1.16.1 - 2021-06-09
- Add `maclintf` - a utility for adding linting messages when inside macros.
- Print source code of offending line on compiler warnings and errors.
- Fix some issues with linting and re-add missing `make docs`.
- Allow controlling linting with dynamic bindings `:lint-warn`, `:lint-error`, and `:lint-levels`.
- Add `-w` and `-x` command line flags to the `janet` binary to set linting thresholds.
  linting thresholds are as follows:
    - :none - will never be trigger.
    - :relaxed - will only trigger on `:relaxed` lints.
    - :normal - will trigger on `:relaxed` and `:normal` lints.
    - :strict - will trigger on `:strict`, `:normal`, and `:relaxed` lints. This will catch the most issues
      but can be distracting.

## 1.16.0 - 2021-05-30
- Add color documentation to the `doc` macro - enable/disable with `(dyn :doc-color)`.
- Remove simpler HTML docs from distribution - use website or built-in documentation instead.
- Add compiler warnings and deprecation levels.
- Add `as-macro` to make using macros within quasiquote easier to do hygienically.
- Expose `JANET_OUT_OF_MEMORY` as part of the Janet API.
- Add `native-deps` option to `declare-native` in `jpm`. This lets native libraries link to other
  native libraries when building with jpm.
- Remove the `tarray` module. The functionality of typed arrays will be moved to an external module
  that can be installed via `jpm`.
- Add `from-pairs` to core.
- Add `JPM_OS_WHICH` environment variable to jpm to allow changing auto-detection behavior.
- The flychecker will consider any top-level calls of functions that start with `define-` to
  be safe to execute and execute them. This allows certain patterns (like spork/path) to be
  better processed by the flychecker.

## 1.15.5 - 2021-04-25
- Add `declare-headers` to jpm.
- Fix error using unix pipes on BSDs.
- Support .cc and .cxx extensions in `jpm` for C++ code.
- Change networking code to not create as many HUP errors.
- Add `net/shutdown` to close sockets in one direction without hang ups.
- Update code for printing the debug repl

## 1.15.4 - 2021-03-16
- Increase default nesting depth of pretty printing to `JANET_RECURSION_GUARD`
- Update meson.build
- Add option to automatically add shebang line in installed scripts with `jpm`.
- Add `partition-by` and `group-by` to the core.
- Sort keys in pretty printing output.

## 1.15.3 - 2021-02-28
- Fix a fiber bug that occured in deeply nested fibers
- Add `unref` combinator to pegs.
- Small docstring changes.

## 1.15.2 - 2021-02-15
- Fix bug in windows version of `os/spawn` and `os/execute` with setting environment variables.
- Fix documentation typos.
- Fix peg integer reading combinators when used with capture tags.

## 1.15.0 - 2021-02-08
- Fix `gtim` and `ltim` bytecode instructions on non-integer values.
- Clean up output of flychecking to be the same as the repl.
- Change behavior of `debug/stacktrace` with a nil error value.
- Add optional argument to `parser/produce`.
- Add `no-core` option to creating standalone binaries to make execution faster.
- Fix bug where a buffer overflow could be confused with an out of memory error.
- Change error output to `file:line:column: message`. Column is in bytes - tabs
  are considered to have width 1 (instead of 8).

## 1.14.2 - 2021-01-23
- Allow `JANET_PROFILE` env variable to load a profile before loading the repl.
- Update `tracev` macro to allow `def` and `var` inside to work as expected.
- Use `(dyn :peg-grammar)` for passing a default grammar to `peg/compile` instead of loading
  `default-peg-grammar` directly from the root environment.
- Add `ev/thread` for combining threading with the event loop.
- Add `ev/do-thread` to make `ev/thread` easier to use.
- Automatically set supervisor channel in `net/accept-loop` and `net/server` correctly.

## 1.14.1 - 2021-01-18
- Add `doc-of` for reverse documentation lookup.
- Add `ev/give-supervsior` to send a message to the supervising channel.
- Add `ev/gather` and `chan` argument to `ev/go`. This new argument allows "supervisor channels"
  for fibers to enable structured concurrency.
- Make `-k` flag work on stdin if no files are given.
- Add `flycheck` function to core.
- Make `backmatch` and `backref` more expressive in pegs.
- Fix buggy `string/split`.
- Add `fiber/last-value` to get the value that was last yielded, errored, or signaled
  by a fiber.
- Remove `:generate` verb from `loop` macros. Instead, use the `:in` verb
  which will now work on fibers as well as other data structures.
- Define `next`, `get`, and `in` for fibers. This lets
  `each`, `map`, and similar iteration macros can now iterate over fibers.
- Remove macro `eachy`, which can be replaced by `each`.
- Add `dflt` argument to find-index.
- Deprecate `file/popen` in favor of `os/spawn`.
- Add `:all` keyword to `ev/read` and `net/read` to make them more like `file/read`. However, we
  do not provide any `:line` option as that requires buffering.
- Change repl behavior to make Ctrl-C raise SIGINT on posix. The old behavior for Ctrl-C,
  to clear the current line buffer, has been moved to Ctrl-Q.
- Importing modules that start with `/` is now the only way to import from project root.
  Before, this would import from / on disk. Previous imports that did not start with `.` or `/`
  are now unambiguously importing from the syspath, instead of checking both the syspath and
  the project root. This is backwards incompatible and dependencies should be updated for this.
- Change hash function for numbers.
- Improve error handling of `dofile`.
- Bug fixes in networking and subprocess code.
- Use markdown formatting in more places for docstrings.

## 1.13.1 - 2020-12-13
- Pretty printing a table with a prototype will look for `:_name` instead of `:name`
  in the prototype table to tag the output.
- `match` macro implementation changed to be tail recursive.
- Adds a :preload loader which allows one to manually put things into `module/cache`.
- Add `buffer/push` function.
- Backtick delimited strings and buffers are now reindented based on the column of the
  opening delimiter. Whitespace in columns to the left of the starting column is ignored unless
  there are non-space/non-newline characters in that region, in which case the old behavior is preserved.
- Argument to `(error)` combinator in PEGs is now optional.
- Add `(line)` and `(column)` combinators to PEGs to capture source line and column.
  This should make error reporting a bit easier.
- Add `merge-module` to core.
- During installation and release, merge janetconf.h into janet.h for easier install.
- Add `upscope` special form.
- `os/execute` and `os/spawn` can take streams for redirecting IO.
- Add `:parser` and `:read` parameters to `run-context`.
- Add `os/open` if ev is enabled.
- Add `os/pipe` if ev is enabled.
- Add `janet_thread_current(void)` to C API
- Add integer parsing forms to pegs. This makes parsing many binary protocols easier.
- Lots of updates to networking code - now can use epoll (or poll) on linux and IOCP on windows.
- Add `ev/` module. This exposes a fiber scheduler, queues, timeouts, and other functionality to users
  for single threaded cooperative scheduling and asynchronous IO.
- Add `net/accept-loop` and `net/listen`. These functions break down `net/server` into it's essential parts
  and are more flexible. They also allow further improvements to these utility functions.
- Various small bug fixes.

## 1.12.2 - 2020-09-20
- Add janet\_try and janet\_restore to C API.
- Fix `os/execute` regression on windows.
- Add :pipe option to `os/spawn`.
- Fix docstring typos.

## 1.12.1 - 2020-09-07
- Make `zero?`, `one?`, `pos?`, and `neg?` polymorphic.
- Add C++ support to jpm and improve C++ interop in janet.h.
- Add `%t` formatter to `printf`, `string/format`, and other formatter functions.
- Expose `janet_cfuns_prefix` in C API.
- Add `os/proc-wait` and `os/proc-kill` for interacting with processes.
- Add `janet_getjfile` to C API.
- Allow redirection of stdin, stdout, and stderr by passing keywords in the env table in `os/spawn` and `os/execute`.
- Add `os/spawn` to get a core/process back instead of an exit code as in `os/execute`.
  When called like this, `os/execute` returns immediately.
- Add `:x` flag to os/execute to raise error when exit code is non-zero.
- Don't run `main` when flychecking.
- Add `:n` flag to `file/open` to raise an error if file cannot be opened.
- Fix import macro to not try and coerce everything to a string.
- Allow passing a second argument to `disasm`.
- Add `cancel`. Resumes a fiber but makes it immediately error at the yield point.
- Allow multi-line paste into built in repl.
- Add `(curenv)`.
- Change `net/read`, `net/chunk`, and `net/write` to raise errors in the case of failures.
- Add `janet_continue_signal` to C API. This indirectly enables C functions that yield to the event loop
  to raise errors or other signals.
- Update meson build script to fix bug on Debian's version of meson
- Add `xprint`, `xprin`, `xprintf`, and `xprinf`.
- `net/write` now raises an error message if write fails.
- Fix issue with SIGPIPE on macOS and BSDs.

## 1.11.3 - 2020-08-03
- Add `JANET_HASHSEED` environment variable when `JANET_PRF` is enabled.
- Expose `janet_cryptorand` in C API.
- Properly initialize PRF in default janet program
- Add `index-of` to core library.
- Add `-fPIC` back to core CFLAGS (non-optional when compiling default client with Makefile)
- Fix defaults on Windows for ARM
- Fix defaults on NetBSD.

## 1.11.1 - 2020-07-25
- Fix jpm and git with multiple git installs on Windows
- Fix importing a .so file in the current directory
- Allow passing byte sequence types directly to typed-array constructors.
- Fix bug sending files between threads.
- Disable PRF by default.
- Update the soname.

## 1.11.0 - 2020-07-18
- Add `forever` macro.
- Add `any?` predicate to core.
- Add `jpm list-pkgs` subcommand to see which package aliases are in the listing.
- Add `jpm list-installed` subcommand to see which packages are installed.
- Add `math/int-min`, `math/int-max`, `math/int32-min`, and `math/int32-max` for getting integer limits.
- The gc interval is now autotuned, to prevent very bad gc behavior.
- Improvements to the bytecode compiler, Janet will now generate more efficient bytecode.
- Add `peg/find`, `peg/find-all`, `peg/replace`, and `peg/replace-all`
- Add `math/nan`
- Add `forv` macro
- Add `symbol/slice`
- Add `keyword/slice`
- Allow cross compilation with Makefile.
- Change `compare-primitve` to `cmp` and make it more efficient.
- Add `reverse!` for reversing an array or buffer in place.
- `janet_dobytes` and `janet_dostring` return parse errors in \*out
- Add `repeat` macro for iterating something n times.
- Add `eachy` (each yield) macro for iterating a fiber.
- Fix `:generate` verb in loop macro to accept non symbols as bindings.
- Add `:h`, `:h+`, and `:h*` in `default-peg-grammar` for hexidecimal digits.
- Fix `%j` formatter to print numbers precisely (using the `%.17g` format string to printf).

## 1.10.1 - 2020-06-18
- Expose `janet_table_clear` in API.
- Respect `JANET_NO_PROCESSES` define when building
- Fix `jpm` rules having multiple copies of the same dependency.
- Fix `jpm` install in some cases.
- Add `array/trim` and `buffer/trim` to shrink the backing capacity of these types
  to their current length.

## 1.10.0 - 2020-06-14
- Hardcode default jpm paths on install so env variables are needed in fewer cases.
- Add `:no-compile` to `create-executable` option for jpm.
- Fix bug with the `trace` function.
- Add `:h`, `:a`, and `:c` flags to `thread/new` for creating new kinds of threads.
  By default, threads will now consume much less memory per thread, but sending data between
  threads may cost more.
- Fix flychecking when using the `use` macro.
- CTRL-C no longer exits the repl, and instead cancels the current form.
- Various small bug fixes
- New MSI installer instead of NSIS based installer.
- Make `os/realpath` work on windows.
- Add polymorphic `compare` functions for comparing numbers.
- Add `to` and `thru` peg combinators.
- Add `JANET_GIT` environment variable to jpm to use a specific git binary (useful mainly on windows).
- `asm` and `disasm` functions now use keywords instead of macros for keys. Also
  some slight changes to the way constants are encoded (remove wrapping `quote` in some cases).
- Expose current macro form inside macros as (dyn :macro-form)
- Add `tracev` macro.
- Fix compiler bug that emitted incorrect code in some cases for while loops that create closures.
- Add `:fresh` option to `(import ...)` to overwrite the module cache.
- `(range x y 0)` will return an empty array instead of hanging forever.
- Rename `jpm repl` to `jpm debug-repl`.

## 1.9.1 - 2020-05-12
- Add :prefix option to declare-source
- Re-enable minimal builds with the debugger.
- Add several flags for configuring Janet on different platforms.
- Fix broken meson build from 1.9.0 and add meson to CI.
- Fix compilation issue when nanboxing is disabled.

## 1.9.0 - 2020-05-10
- Add `:ldflags` option to many jpm declare functions.
- Add `errorf` to core.
- Add `lenprefix` combinator to PEGs.
- Add `%M`, `%m`, `%N`, and `%n` formatters to formatting functions. These are the
  same as `%Q`, `%q`, `%P`, and `%p`, but will not truncate long values.
- Add `fiber/root`.
- Add beta `net/` module to core for socket based networking.
- Add the `parse` function to parse strings of source code more conveniently.
- Add `jpm rule-tree` subcommand.
- Add `--offline` flag to jpm to force use of the cache.
- Allow sending pointers and C functions across threads via `thread/send`.
- Fix bug in `getline`.
- Add `sh-rule` and `sh-phony` to jpm's dialect of Janet.
- Change C api's `janet_formatb` -> `janet_formatbv`, and add new function `janet_formatb` to C api.
- Add `edefer` macro to core.
- A struct/table literal/constructor with duplicate keys will use the last value given.
  Previously, this was inconsistent between tables and structs, literals and constructor functions.
- Add debugger to core. The debugger functions are only available
  in a debug repl, and are prefixed by a `.`.
- Add `sort-by` and `sorted-by` to core.
- Support UTF-8 escapes in strings via `\uXXXX` or `\UXXXXXX`.
- Add `math/erf`
- Add `math/erfc`
- Add `math/log1p`
- Add `math/next`
- Add os/umask
- Add os/perm-int
- Add os/perm-string
- Add :int-permissions option for os/stat.
- Add `jpm repl` subcommand, as well as `post-deps` macro in project.janet files.
- Various bug fixes.

## 1.8.1 - 2020-03-31
- Fix bugs for big endian systems
- Fix 1.8.0 regression on BSDs

## 1.8.0 - 2020-03-29
- Add `reduce2`, `accumulate`, and `accumulate2`.
- Add lockfiles to `jpm` via `jpm make-lockfile` and `jpm load-lockfile`.
- Add `os/realpath` (Not supported on windows).
- Add `os/chmod`.
- Add `chr` macro.
- Allow `_` in the `match` macro to match anything without creating a binding
  or doing unification. Also change behavior of matching nil.
- Add `:range-to` and `:down-to` verbs in the `loop` macro.
- Fix `and` and `or` macros returning nil instead of false in some cases.
- Allow matching successfully against nil values in the `match` macro.
- Improve `janet_formatc` and `janet_panicf` formatters to be more like `string/format`.
  This makes it easier to make nice error messages from C.
- Add `signal`
- Add `fiber/can-resume?`
- Allow fiber functions to accept arguments that are passed in via `resume`.
- Make flychecking slightly less strict but more useful
- Correct arity for `next`
- Correct arity for `marshal`
- Add `flush` and `eflush`
- Add `prompt` and `return` on top of signal for user friendly delimited continuations.
- Fix bug in buffer/blit when using the offset-src argument.
- Fix segfault with malformed pegs.

## 1.7.0 - 2020-02-01
- Remove `file/fileno` and `file/fdopen`.
- Remove `==`, `not==`, `order<`, `order>`, `order<=`, and `order>=`. Instead, use the normal
  comparison and equality functions.
- Let abstract types define a hash function and comparison/equality semantics. This lets
  abstract types much better represent value types. This adds more fields to abstract types, which
  will generate warnings when compiled against other versions.
- Remove Emscripten build. Instead, use the amalgamated source code with a custom toolchain.
- Update documentation.
- Add `var-`
- Add `module/add-paths`
- Add `file/temp`
- Add `mod` function to core.
- Small bug fixes
- Allow signaling from C functions (yielding) via janet\_signalv. This
  makes it easy to write C functions that work with event loops, such as
  in libuv or embedded in a game.
- Add '%j' formatting option to the format family of functions.
- Add `defer`
- Add `assert`
- Add `when-with`
- Add `if-with`
- Add completion to the default repl based on currently defined bindings. Also generally improve
  the repl keybindings.
- Add `eachk`
- Add `eachp`
- Improve functionality of the `next` function. `next` now works on many different
  types, not just tables and structs. This allows for more generic data processing.
- Fix thread module issue where sometimes decoding a message failed.
- Fix segfault regression when macros are called with bad arity.

## 1.6.0 - 2019-12-22
- Add `thread/` module to the core.
- Allow seeding RNGs with any sequence of bytes. This provides
  a wider key space for the RNG. Exposed in C as `janet_rng_longseed`.
- Fix issue in `resume` and similar functions that could cause breakpoints to be skipped.
- Add a number of new math functions.
- Improve debugger experience and capabilities. See examples/debugger.janet
  for what an interactive debugger could look like.
- Add `debug/step` (janet\_step in the C API) for single stepping Janet bytecode.
- The built in repl now can enter the debugger on any signal (errors, yields,
  user signals, and debug signals). To enable this, type (setdyn :debug true)
  in the repl environment.
- When exiting the debugger, the fiber being debugged is resumed with the exit value
  of the debug session (the value returned by `(quit return-value)`, or nil if user typed Ctrl-D).
- `(quit)` can take an optional argument that is the return value. If a module
  contains `(quit some-value)`, the value of that module returned to `(require "somemod")`
  is the return value. This lets module writers completely customize a module without writing
  a loader.
- Add nested quasiquotation.
- Add `os/cryptorand`
- Add `prinf` and `eprinf` to be have like `printf` and `eprintf`. The latter two functions
  now including a trailing newline, like the other print functions.
- Add nan?
- Add `janet_in` to C API.
- Add `truthy?`
- Add `os/environ`
- Add `buffer/fill` and `array/fill`
- Add `array/new-filled`
- Use `(doc)` with no arguments to see available bindings and dynamic bindings.
- `jpm` will use `CC` and `AR` environment variables when compiling programs.
- Add `comptime` macro for compile time evaluation.
- Run `main` functions in scripts if they exist, just like jpm standalone binaries.
- Add `protect` macro.
- Add `root-env` to get the root environment table.
- Change marshalling protocol with regard to abstract types.
- Add `show-paths` to `jpm`.
- Add several default patterns, like `:d` and `:s+`, to PEGs.
- Update `jpm` path settings to make using `jpm` easier on non-global module trees.
- Numerous small bug fixes and usability improvements.

### 1.5.1 - 2019-11-16
- Fix bug when printing buffer to self in some edge cases.
- Fix bug with `jpm` on windows.
- Fix `update` return value.

## 1.5.0 - 2019-11-10
- `os/date` now defaults to UTC.
- Add `--test` flag to jpm to test libraries on installation.
- Add `math/rng`, `math/rng-int`, and `math/rng-uniform`.
- Add `in` function to index in a stricter manner. Conversely, `get` will
  now not throw errors on bad keys.
- Indexed types and byte sequences will now error when indexed out of range or
  with bad keys.
- Add rng functions to Janet. This also replaces the RNG behind `math/random`
  and `math/seedrandom` with a consistent, platform independent RNG.
- Add `with-vars` macro.
- Add the `quickbin` command to jpm.
- Create shell.c when making the amalgamated source. This can be compiled with
  janet.c to make the janet interpreter.
- Add `cli-main` function to the core, which invokes Janet's CLI interface.
  This basically moves what was init.janet into boot.janet.
- Improve flychecking, and fix flychecking bugs introduced in 1.4.0.
- Add `prin`, `eprint`, `eprintf` and `eprin` functions. The
  functions prefix with e print to `(dyn :err stderr)`
- Print family of functions can now also print to buffers
  (before, they could only print to files.) Output can also
  be completely disabled with `(setdyn :out false)`.
- `printf` is now a c function for optimizations in the case
  of printing to buffers.

## 1.4.0 - 2019-10-14
- Add `quit` function to exit from a repl, but not always exit the entire
  application.
- Add `update-pkgs` to jpm.
- Integrate jpm with https://github.com/janet-lang/pkgs.git. jpm can now
  install packages based on their short names in the package listing, which
  can be customized via an env variable.
- Add `varfn` macro
- Add compile time arity checking when function in function call is known.
- Added `slice` to the core library.
- The `*/slice` family of functions now can take nil as start or end to get
  the same behavior as the defaults (0 and -1) for those parameters.
- `string/` functions that take a pattern to search for will throw an error
  when receiving the empty string.
- Replace (start:end) style stacktrace source position information with
  line, column. This should be more readable for humans. Also, range information
  can be recovered by re-parsing source.

## 1.3.1 - 2019-09-21
- Fix some linking issues when creating executables with native dependencies.
- jpm now runs each test script in a new interpreter.
- Fix an issue that prevent some valid programs from compiling.
- Add `mean` to core.
- Abstract types that implement the `:+`, `:-`, `:*`, `:/`, `:>`, `:==`, `:<`,
  `:<=`, and `:>=` methods will work with the corresponding built-in
  arithmetic functions. This means built-in integer types can now be used as
  normal number values in many contexts.
- Allow (length x) on typed arrays an other abstract types that implement
  the :length method.

## 1.3.0 - 2019-09-05
- Add `get-in`, `put-in`, `update-in`, and `freeze` to core.
- Add `jpm run rule` and `jpm rules` to jpm to improve utility and discoverability of jpm.
- Remove `cook` module and move `path` module to https://github.com/janet-lang/path.git.
  The functionality in `cook` is now bundled directly in the `jpm` script.
- Add `buffer/format` and `string/format` format flags `Q` and `q` to print colored and
  non-colored single-line values, similar to `P` and `p`.
- Change default repl to print long sequences on one line and color stacktraces if color is enabled.
- Add `backmatch` pattern for PEGs.
- jpm detects if not in a Developer Command prompt on windows for a better error message.
- jpm install git submodules in dependencies
- Change default fiber stack limit to the maximum value of a 32 bit signed integer.
- Some bug fixes with `jpm`
- Fix bugs with pegs.
- Add `os/arch` to get ISA that janet was compiled for
- Add color to stacktraces via `(dyn :err-color)`

## 1.2.0 - 2019-08-08
- Add `take` and `drop` functions that are easier to use compared to the
  existing slice functions.
- Add optional default value to `get`.
- Add function literal short-hand via `|` reader macro, which maps to the
  `short-fn` macro.
- Add `int?` and `nat?` functions to the core.
- Add `(dyn :executable)` at top level to get what used to be
  `(process/args 0)`.
- Add `:linux` to platforms returned by `(os/which)`.
- Update jpm to build standalone executables. Use `declare-executable` for this.
- Add `use` macro.
- Remove `process/args` in favor of `(dyn :args)`.
- Fix bug with Nanbox implementation allowing users to created
  custom values of any type with typed array and marshal modules, which
  was unsafe.
- Add `janet_wrap_number_safe` to API, for converting numbers to Janets
  where the number could be any 64 bit, user provided bit pattern. Certain
  NaN values (which a machine will never generate as a result of a floating
  point operation) are guarded against and converted to a default NaN value.

## 1.1.0 - 2019-07-08
- Change semantics of `-l` flag to be import rather than dofile.
- Fix compiler regression in top level defs with destructuring.
- Add `table/clone`.
- Improve `jpm` tool with git and dependency capabilities, as well as better
  module uninstalls.

## 1.0.0 - 2019-07-01
- Add `with` macro for resource handling.
- Add `propagate` function so we can "rethrow" signals after they are
  intercepted. This makes signals even more flexible.
- Add `JANET_NO_DOCSTRINGS` and `JANET_NO_SOURCEMAPS` defines in janetconf.h
  for shrinking binary size.
  This seems to save about 50kB in most builds, so it's not usually worth it.
- Update module system to allow relative imports. The `:cur:` pattern
  in `module/expand-path` will expand to the directory part of the current file, or
  whatever the value of `(dyn :current-file)` is. The `:dir:` pattern gets
  the directory part of the input path name.
- Remove `:native:` pattern in `module/paths`.
- Add `module/expand-path`
- Remove `module/*syspath*` and `module/*headerpath*` in favor of dynamic
  bindings `:syspath` and `:headerpath`.
- Compiled PEGs can now be marshaled and unmarshaled.
- Change signature to `parser/state`
- Add `:until` verb to loop.
- Add `:p` flag to `fiber/new`.
- Add `file/{fdopen,fileno}` functions.
- Add `parser/clone` function.
- Add optional argument to `parser/where` to set parser byte index.
- Add optional `env` argument to `all-bindings` and `all-dynamics`.
- Add scratch memory C API functions for auto-released memory on next gc.
  Scratch memory differs from normal GCed memory as it can also be freed normally
  for better performance.
- Add API compatibility checking for modules. This will let native modules not load
  when the host program is not of a compatible version or configuration.
- Change signature of `os/execute` to be much more flexible.

## 0.6.0 - 2019-05-29
- `file/close` returns exit code when closing file opened with `file/popen`.
- Add `os/rename`
- Update windows installer to include tools like `jpm`.
- Add `jpm` tool for building and managing projects.
- Change interface to `cook` tool.
- Add optional filters to `module/paths` to further refine import methods.
- Add keyword arguments via `&keys` in parameter list.
- Add `-k` flag for flychecking source.
- Change signature to `compile` function.
- Add `module/loaders` for custom loading functions.
- Add external unification to `match` macro.
- Add static library to main build.
- Add `janet/*headerpath*` and change location of installed headers.
- Let `partition` take strings.
- Haiku OS support
- Add `string/trim`, `string/trimr`, and `string/triml`.
- Add `dofile` function.
- Numbers require at least 1 significant digit.
- `file/read` will return nil on end of file.
- Fix various bugs.

## 0.5.0 - 2019-05-09
- Fix some bugs with buffers.
- Add `trace` and `untrace` to the core library.
- Add `string/has-prefix?` and `string/has-suffix?` to string module.
- Add simple debugger to repl that activates on errors or debug signal
- Remove `*env*` and `*doc-width*`.
- Add `fiber/getenv`, `fiber/setenv`, and `dyn`, and `setdyn`.
- Add support for dynamic bindings (via the `dyn` and `setdyn` functions).
- Change signatures of some functions like `eval` which no longer takes
  an optional environment.
- Add printf function
- Make `pp` configurable with dynamic binding `:pretty-format`.
- Remove the `meta` function.
- Add `with-dyns` for blocks with dynamic bindings assigned.
- Allow leading and trailing newlines in backtick-delimited string (long strings).
  These newlines will not be included in the actual string value.

## 0.4.1 - 2019-04-14
- Squash some bugs
- Peg patterns can now make captures in any position in a grammar.
- Add color to repl output
- Add array/remove function
- Add meson build support
- Add int module for int types
- Add meson build option
- Add (break) special form and improve loop macro
- Allow abstract types to specify custom tostring method
- Extend C API for marshalling abstract types and other values
- Add functions to `os` module.

## 0.4.0 - 2019-03-08
- Fix a number of smaller bugs
- Added :export option to import and require
- Added typed arrays
- Remove `callable?`.
- Remove `tuple/append` and `tuple/prepend`, which may have seemed like `O(1)`
  operations. Instead, use the `splice` special to extend tuples.
- Add `-m` flag to main client to allow specifying where to load
  system modules from.
- Add `-c` flag to main client to allow compiling Janet modules to images.
- Add `string/format` and `buffer/format`.
- Remove `string/pretty` and `string/number`.
- `make-image` function creates pre compiled images for janet. These images
  link to the core library. They can be loaded via require or manually via
  `load-image`.
- Add bracketed tuples as tuple constructor.
- Add partition function to core library.
- Pre-compile core library into an image for faster startup.
- Add methods to parser values that mirror the api.
- Add janet\_getmethod to CAPI for easier use of method like syntax.
- Add get/set to abstract types to allow them to behave more
  like objects with methods.
- Add parser/insert to modify parser state programmatically
- Add debug/stacktrace for easy, pretty stacktraces
- Remove the status-pp function
- Update API to run-context to be much more sane
- Add :lflags option to cook/make-native
- Disallow NaNs as table or struct keys
- Update module resolution paths and format

## 0.3.0 - 2019-01-26
- Add amalgamated build to janet for easier embedding.
- Add os/date function
- Add slurp and spit to core library.
- Added this changelog.
- Added peg module (Parsing Expression Grammars)
- Move hand written documentation into website repository.<|MERGE_RESOLUTION|>--- conflicted
+++ resolved
@@ -2,13 +2,10 @@
 All notable changes to this project will be documented in this file.
 
 ## Unreleased - ???
-<<<<<<< HEAD
 - Add `ffi/` module for interfacing with dynamic libraries and raw function pointers.
-=======
 - Allow using `&named` in function prototypes for named arguments. This is a more ergonomic
   variant of `&keys` that isn't as redundant, more self documenting, and allows extension to
   things like default arguments.
->>>>>>> 87fc339c
 - Add `debugger` - an easy to use debugger function that just takes a fiber.
 - `dofile` will now start a debugger on errors if the environment it is passed has `:debug` set.
 - Add `debugger-on-status` function, which can be passed to `run-context` to start a debugger on
