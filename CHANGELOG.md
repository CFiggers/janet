# Changelog
All notable changes to this project will be documented in this file.

## Unreleased - ???
<<<<<<< HEAD
- Add `bundle/` module for managing packages within Janet. This should replace the jpm packaging
  format eventually and is much simpler and amenable to more complicated builds.
=======
- Add macros `ev/with-lock`, `ev/with-rlock`, and `ev/with-wlock` for using mutexes and rwlocks.
- Add `with-env`
>>>>>>> ace60e18
- Add *module-make-env* dynamic binding
- Add buffer/format-at
- Add long form command line options for readable CLI usage
- Fix bug with `net/accept-loop` that would sometimes miss connections.

## 1.34.0 - 2024-03-22
- Add a new (split) PEG special by @ianthehenry
- Add buffer/push-* sized int and float by @pnelson
- Documentation improvements: @amano-kenji, @llmII, @MaxGyver83, @pepe, @sogaiu.
- Expose _exit to skip certain cleanup with os/exit.
- Swap set / body order for each by @sogaiu.
- Abort on assert failure instead of exit.
- Fix: os/proc-wait by @llmII.
- Fix macex1 to keep syntax location for all tuples.
- Restore if-let tail calls.
- Don't try and resume fibers that can't be resumed.
- Register stream on unmarshal.
- Fix asm roundtrip issue.

## 1.33.0 - 2024-01-07
- Add more + and * keywords to default-peg-grammar by @sogaiu.
- Use libc strlen in janet_buffer_push_cstring by @williewillus.
- Be a bit safer with reference counting.
- Add support for atomic loads in Janet's atomic abstraction.
- Fix poll event loop CPU usage issue.
- Add ipv6, shared, and cryptorand options to meson.
- Add more ipv6 feature detection.
- Fix loop for forever loop.
- Cleaned up unused NetStateConnect, fixed janet_async_end() ev refcount by @zevv.
- Fix warnings w/ MSVC and format.
- Fix marshal_one_env w/ JANET_MARSHAL_UNSAFE.
- Fix `(default)`.
- Fix cannot marshal fiber with c stackframe, in a dynamic way that is fairly conservative.
- Fix typo for SIGALARM in os/proc-kill.
- Prevent bytecode optimization from remove mk* instructions.
- Fix arity typo in peg.c by @pepe.
- Update Makefile for MinGW.
- Fix canceling waiting fiber.
- Add a new (sub) PEG special by @ianthehenry.
- Fix if net/server's handler has incorrect arity.
- Fix macex raising on ().

## 1.32.1 - 2023-10-15
- Fix return value from C function `janet_dobytes` when called on Janet functions that yield to event loop.
- Change C API for event loop interaction - get rid of JanetListener and instead use `janet_async_start` and `janet_async_end`.
- Rework event loop to make fewer system calls on kqueue and epoll.
- Expose atomic refcount abstraction in janet.h
- Add `array/weak` for weak references in arrays
- Add support for weak tables via `table/weak`, `table/weak-keys`, and `table/weak-values`.
- Fix compiler bug with using the result of `(break x)` expression in some contexts.
- Rework internal event loop code to be better behaved on Windows
- Update meson build to work better on windows

## 1.31.0 - 2023-09-17
- Report line and column when using `janet_dobytes`
- Add `:unless` loop modifier
- Allow calling `reverse` on generators.
- Improve performance of a number of core functions including `partition`, `mean`, `keys`, `values`, `pairs`, `interleave`.
- Add `lengthable?`
- Add `os/sigaction`
- Change `every?` and `any?` to behave like the functional versions of the `and` and `or` macros.
- Fix bug with garbage collecting threaded abstract types.
- Add `:signal` to the `sandbox` function to allow intercepting signals.

## 1.30.0 - 2023-08-05
- Change indexing of `array/remove` to start from -1 at the end instead of -2.
- Add new string escape sequences `\\a`, `\\b`, `\\?`, and `\\'`.
- Fix bug with marshalling channels
- Add `div` for floored division
- Make `div` and `mod` variadic
- Support `bnot` for integer types.
- Define `(mod x 0)` as `x`
- Add `ffi/pointer-cfunction` to convert pointers to cfunctions

## 1.29.1 - 2023-06-19
- Add support for passing booleans to PEGs for "always" and "never" matching.
- Allow dictionary types for `take` and `drop`
- Fix bug with closing channels while other fibers were waiting on them - `ev/take`, `ev/give`, and `ev/select`  will now return the correct (documented) value when another fiber closes the channel.
- Add `ffi/calling-conventions` to show all available calling conventions for FFI.
- Add `net/setsockopt`
- Add `signal` argument to `os/proc-kill` to send signals besides `SIGKILL` on Posix.
- Add `source` argument to `os/clock` to get different time sources.
- Various combinator functions now are variadic like `map`
- Add `file/lines` to iterate over lines in a file lazily.
- Reorganize test suite to be sorted by module rather than pseudo-randomly.
- Add `*task-id*`
- Add `env` argument to `fiber/new`.
- Add `JANET_NO_AMALG` flag to Makefile to properly incremental builds
- Optimize bytecode compiler to generate fewer instructions and improve loops.
- Fix bug with `ev/gather` and hung fibers.
- Add `os/isatty`
- Add `has-key?` and `has-value?`
- Make imperative arithmetic macros variadic
- `ev/connect` now yields to the event loop instead of blocking while waiting for an ACK.

## 1.28.0 - 2023-05-13
- Various bug fixes
- Make nested short-fn's behave a bit more predictably (it is still not recommended to nest short-fns).
- Add `os/strftime` for date formatting.
- Fix `ev/select` on threaded channels sometimes live-locking.
- Support the `NO_COLOR` environment variable to turn off VT100 color codes in repl (and in scripts).
  See http://no-color.org/
- Disallow using `(splice x)` in contexts where it doesn't make sense rather than silently coercing to `x`.
  Instead, raise a compiler error.
- Change the names of `:user8` and `:user9` sigals to `:interrupt` and `:await`
- Change the names of `:user8` and `:user9` fiber statuses to `:interrupted` and `:suspended`.
- Add `ev/all-tasks` to see all currently suspended fibers.
- Add `keep-syntax` and `keep-syntax!` functions to make writing macros easier.

## 1.27.0 - 2023-03-05
- Change semantics around bracket tuples to no longer be equal to regular tuples.
- Add `index` argument to `ffi/write` for symmetry with `ffi/read`.
- Add `buffer/push-at`
- Add `ffi/pointer-buffer` to convert pointers to buffers the cannot be reallocated. This
  allows easier manipulation of FFI memory, memory mapped files, and buffer memory shared between threads.
- Calling `ev/cancel` on a fiber waiting on `ev/gather` will correctly
  cancel the child fibers.
- Add `(sandbox ...)` function to core for permission based security. Also add `janet_sandbox` to C API.
  The sandbox allows limiting access to the file system, network, ffi, and OS resources at runtime.
- Add `(.locals)` function to debugger to see currently bound local symbols.
- Track symbol -> slot mapping so debugger can get symbolic information. This exposes local bindings
  in `debug/stack` and `disasm`.
- Add `os/compiler` to detect what host compiler was used to compile the interpreter
- Add support for mingw and cygwin builds (mingw support also added in jpm).

## 1.26.0 - 2023-01-07
- Add `ffi/malloc` and `ffi/free`. Useful as tools of last resort.
- Add `ffi/jitfn` to allow calling function pointers generated at runtime from machine code.
  Bring your own assembler, though.
- Channels can now be marshalled. Pending state is not saved, only items in the channel.
- Use the new `.length` function pointer on abstract types for lengths. Adding
  a `length` method will still work as well.
- Support byte views on abstract types with the `.bytes` function pointer.
- Add the `u` format specifier to printf family functions.
- Allow printing 64 integer types in `printf` and `string/format` family functions.
- Allow importing modules from custom directories more easily with the `@` prefix
  to module paths. For example, if there is a dynamic binding :custom-modules that
  is a file system path to a directory of modules, import from that directory with
  `(import @custom-modules/mymod)`.
- Fix error message bug in FFI library.

## 1.25.1 - 2022-10-29
- Add `memcmp` function to core library.
- Fix bug in `os/open` with `:rw` permissions not correct on Linux.
- Support config.mk for more easily configuring the Makefile.

## 1.25.0 - 2022-10-10
- Windows FFI fixes.
- Fix PEG `if-not` combinator with captures in the condition
- Fix bug with `os/date` with nil first argument
- Fix bug with `net/accept` on Linux that could leak file descriptors to subprocesses
- Reduce number of hash collisions from pointer hashing
- Add optional parameter to `marshal` to skip cycle checking code

## 1.24.1 - 2022-08-24
- Fix FFI bug on Linux/Posix
- Improve parse error messages for bad delimiters.
- Add optional `name` parameter to the `short-fn` macro.

## 1.24.0 - 2022-08-14
- Add FFI support to 64-bit windows compiled with MSVC
- Don't process shared object names passed to dlopen.
- Add better support for windows console in the default shell.c for auto-completion and
  other shell-like input features.
- Improve default error message from `assert`.
- Add the `tabseq` macro for simpler table comprehensions.
- Allow setting `(dyn :task-id)` in fibers to improve context in supervisor messages. Prior to
  this change, supervisor messages over threaded channels would be from ambiguous threads/fibers.

## 1.23.0 - 2022-06-20
- Add experimental `ffi/` module for interfacing with dynamic libraries and raw function pointers. Only available
  on 64 bit linux, mac, and bsd systems.
- Allow using `&named` in function prototypes for named arguments. This is a more ergonomic
  variant of `&keys` that isn't as redundant, more self documenting, and allows extension to
  things like default arguments.
- Add `delay` macro for lazy evaluate-and-save thunks.
- Remove pthread.h from janet.h for easier includes.
- Add `debugger` - an easy to use debugger function that just takes a fiber.
- `dofile` will now start a debugger on errors if the environment it is passed has `:debug` set.
- Add `debugger-on-status` function, which can be passed to `run-context` to start a debugger on
  abnormal fiber signals.
- Allow running scripts with the `-d` flag to use the built-in debugger on errors and breakpoints.
- Add mutexes (locks) and reader-writer locks to ev module for thread coordination.
- Add `parse-all` as a generalization of the `parse` function.
- Add `os/cpu-count` to get the number of available processors on a machine

## 1.22.0 - 2022-05-09
- Prohibit negative size argument to `table/new`.
- Add `module/value`.
- Remove `file/popen`. Use `os/spawn` with the `:pipe` options instead.
- Fix bug in peg `thru` and `to` combinators.
- Fix printing issue in `doc` macro.
- Numerous updates to function docstrings
- Add `defdyn` aliases for various dynamic bindings used in core.
- Install `janet.h` symlink to make Janet native libraries and applications
  easier to build without `jpm`.

## 1.21.2 - 2022-04-01
- C functions `janet_dobytes` and `janet_dostring` will now enter the event loop if it is enabled.
- Fix hashing regression - hash of negative 0 must be the same as positive 0 since they are equal.
- The `flycheck` function no longer pollutes the module/cache
- Fix quasiquote bug in compiler
- Disallow use of `cancel` and `resume` on fibers scheduled or created with `ev/go`, as well as the root
  fiber.

## 1.20.0 - 2022-1-27
- Add `:missing-symbol` hook to `compile` that will act as a catch-all macro for undefined symbols.
- Add `:redef` dynamic binding that will allow users to redefine top-level bindings with late binding. This
  is intended for development use.
- Fix a bug with reading from a stream returned by `os/open` on Windows and Linux.
- Add `:ppc64` as a detectable OS type.
- Add `& more` support for destructuring in the match macro.
- Add `& more` support for destructuring in all binding forms (`def`).

## 1.19.2 - 2021-12-06
- Fix bug with missing status lines in some stack traces.
- Update hash function to have better statistical properties.

## 1.19.1 - 2021-12-04
- Add an optional `prefix` parameter to `debug/stacktrace` to allow printing prettier error messages.
- Remove appveyor for CI pipeline
- Fixed a bug that prevented sending threaded abstracts over threaded channels.
- Fix bug in the `map` function with arity at least 3.

## 1.19.0 - 2021-11-27
- Add `math/log-gamma` to replace `math/gamma`, and change `math/gamma` to be the expected gamma function.
- Fix leaking file-descriptors in os/spawn and os/execute.
- Ctrl-C will now raise SIGINT.
- Allow quoted literals in the `match` macro to behave as expected in patterns.
- Fix windows net related bug for TCP servers.
- Allow evaluating ev streams with dofile.
- Fix `ev` related bug with operations on already closed file descriptors.
- Add struct and table agnostic `getproto` function.
- Add a number of functions related to structs.
- Add prototypes to structs. Structs can now inherit from other structs, just like tables.
- Create a struct with a prototype with `struct/with-proto`.
- Deadlocked channels will no longer exit early - instead they will hang, which is more intuitive.

## 1.18.1 - 2021-10-16
- Fix some documentation typos
- Fix - Set pipes passed to subprocess to blocking mode.
- Fix `-r` switch in repl.

## 1.18.0 - 2021-10-10
- Allow `ev/cancel` to work on already scheduled fibers.
- Fix bugs with ev/ module.
- Add optional `base` argument to scan-number
- Add `-i` flag to janet binary to make it easier to run image files from the command line
- Remove `thread/` module.
- Add `(number ...)` pattern to peg for more efficient number parsing using Janet's
  scan-number function without immediate string creation.

## 1.17.2 - 2021-09-18
- Remove include of windows.h from janet.h. This caused issues on certain projects.
- Fix formatting in doc-format to better handle special characters in signatures.
- Fix some marshalling bugs.
- Add optional Makefile target to install jpm as well.
- Supervisor channels in threads will no longer include a wasteful copy of the fiber in every
  message across a thread.
- Allow passing a closure to `ev/thread` as well as a whole fiber.
- Allow passing a closure directly to `ev/go` to spawn fibers on the event loop.

## 1.17.1 - 2021-08-29
- Fix docstring typos
- Add `make install-jpm-git` to make jpm co-install simpler if using the Makefile.
- Fix bugs with starting ev/threads and fiber marshaling.

## 1.17.0 - 2021-08-21
- Add the `-E` flag for one-liners with the `short-fn` syntax for argument passing.
- Add support for threaded abstract types. Threaded abstract types can easily be shared between threads.
- Deprecate the `thread` library. Use threaded channels and ev instead.
- Channels can now be marshalled.
- Add the ability to close channels with `ev/chan-close` (or `:close`).
- Add threaded channels with `ev/thread-chan`.
- Add `JANET_FN` and `JANET_REG` macros to more easily define C functions that export their source mapping information.
- Add `janet_interpreter_interupt` and `janet_loop1_interrupt` to interrupt the interpreter while running.
- Add `table/clear`
- Add build option to disable the threading library without disabling all threads.
- Remove JPM from the main Janet distribution. Instead, JPM must be installed
  separately like any other package.
- Fix issue with `ev/go` when called with an initial value and supervisor.
- Add the C API functions `janet_vm_save` and `janet_vm_load` to allow
saving and restoring the entire VM state.

## 1.16.1 - 2021-06-09
- Add `maclintf` - a utility for adding linting messages when inside macros.
- Print source code of offending line on compiler warnings and errors.
- Fix some issues with linting and re-add missing `make docs`.
- Allow controlling linting with dynamic bindings `:lint-warn`, `:lint-error`, and `:lint-levels`.
- Add `-w` and `-x` command line flags to the `janet` binary to set linting thresholds.
  linting thresholds are as follows:
    - :none - will never be trigger.
    - :relaxed - will only trigger on `:relaxed` lints.
    - :normal - will trigger on `:relaxed` and `:normal` lints.
    - :strict - will trigger on `:strict`, `:normal`, and `:relaxed` lints. This will catch the most issues
      but can be distracting.

## 1.16.0 - 2021-05-30
- Add color documentation to the `doc` macro - enable/disable with `(dyn :doc-color)`.
- Remove simpler HTML docs from distribution - use website or built-in documentation instead.
- Add compiler warnings and deprecation levels.
- Add `as-macro` to make using macros within quasiquote easier to do hygienically.
- Expose `JANET_OUT_OF_MEMORY` as part of the Janet API.
- Add `native-deps` option to `declare-native` in `jpm`. This lets native libraries link to other
  native libraries when building with jpm.
- Remove the `tarray` module. The functionality of typed arrays will be moved to an external module
  that can be installed via `jpm`.
- Add `from-pairs` to core.
- Add `JPM_OS_WHICH` environment variable to jpm to allow changing auto-detection behavior.
- The flychecker will consider any top-level calls of functions that start with `define-` to
  be safe to execute and execute them. This allows certain patterns (like spork/path) to be
  better processed by the flychecker.

## 1.15.5 - 2021-04-25
- Add `declare-headers` to jpm.
- Fix error using unix pipes on BSDs.
- Support .cc and .cxx extensions in `jpm` for C++ code.
- Change networking code to not create as many HUP errors.
- Add `net/shutdown` to close sockets in one direction without hang ups.
- Update code for printing the debug repl

## 1.15.4 - 2021-03-16
- Increase default nesting depth of pretty printing to `JANET_RECURSION_GUARD`
- Update meson.build
- Add option to automatically add shebang line in installed scripts with `jpm`.
- Add `partition-by` and `group-by` to the core.
- Sort keys in pretty printing output.

## 1.15.3 - 2021-02-28
- Fix a fiber bug that occured in deeply nested fibers
- Add `unref` combinator to pegs.
- Small docstring changes.

## 1.15.2 - 2021-02-15
- Fix bug in windows version of `os/spawn` and `os/execute` with setting environment variables.
- Fix documentation typos.
- Fix peg integer reading combinators when used with capture tags.

## 1.15.0 - 2021-02-08
- Fix `gtim` and `ltim` bytecode instructions on non-integer values.
- Clean up output of flychecking to be the same as the repl.
- Change behavior of `debug/stacktrace` with a nil error value.
- Add optional argument to `parser/produce`.
- Add `no-core` option to creating standalone binaries to make execution faster.
- Fix bug where a buffer overflow could be confused with an out of memory error.
- Change error output to `file:line:column: message`. Column is in bytes - tabs
  are considered to have width 1 (instead of 8).

## 1.14.2 - 2021-01-23
- Allow `JANET_PROFILE` env variable to load a profile before loading the repl.
- Update `tracev` macro to allow `def` and `var` inside to work as expected.
- Use `(dyn :peg-grammar)` for passing a default grammar to `peg/compile` instead of loading
  `default-peg-grammar` directly from the root environment.
- Add `ev/thread` for combining threading with the event loop.
- Add `ev/do-thread` to make `ev/thread` easier to use.
- Automatically set supervisor channel in `net/accept-loop` and `net/server` correctly.

## 1.14.1 - 2021-01-18
- Add `doc-of` for reverse documentation lookup.
- Add `ev/give-supervsior` to send a message to the supervising channel.
- Add `ev/gather` and `chan` argument to `ev/go`. This new argument allows "supervisor channels"
  for fibers to enable structured concurrency.
- Make `-k` flag work on stdin if no files are given.
- Add `flycheck` function to core.
- Make `backmatch` and `backref` more expressive in pegs.
- Fix buggy `string/split`.
- Add `fiber/last-value` to get the value that was last yielded, errored, or signaled
  by a fiber.
- Remove `:generate` verb from `loop` macros. Instead, use the `:in` verb
  which will now work on fibers as well as other data structures.
- Define `next`, `get`, and `in` for fibers. This lets
  `each`, `map`, and similar iteration macros can now iterate over fibers.
- Remove macro `eachy`, which can be replaced by `each`.
- Add `dflt` argument to find-index.
- Deprecate `file/popen` in favor of `os/spawn`.
- Add `:all` keyword to `ev/read` and `net/read` to make them more like `file/read`. However, we
  do not provide any `:line` option as that requires buffering.
- Change repl behavior to make Ctrl-C raise SIGINT on posix. The old behavior for Ctrl-C,
  to clear the current line buffer, has been moved to Ctrl-Q.
- Importing modules that start with `/` is now the only way to import from project root.
  Before, this would import from / on disk. Previous imports that did not start with `.` or `/`
  are now unambiguously importing from the syspath, instead of checking both the syspath and
  the project root. This is backwards incompatible and dependencies should be updated for this.
- Change hash function for numbers.
- Improve error handling of `dofile`.
- Bug fixes in networking and subprocess code.
- Use markdown formatting in more places for docstrings.

## 1.13.1 - 2020-12-13
- Pretty printing a table with a prototype will look for `:_name` instead of `:name`
  in the prototype table to tag the output.
- `match` macro implementation changed to be tail recursive.
- Adds a :preload loader which allows one to manually put things into `module/cache`.
- Add `buffer/push` function.
- Backtick delimited strings and buffers are now reindented based on the column of the
  opening delimiter. Whitespace in columns to the left of the starting column is ignored unless
  there are non-space/non-newline characters in that region, in which case the old behavior is preserved.
- Argument to `(error)` combinator in PEGs is now optional.
- Add `(line)` and `(column)` combinators to PEGs to capture source line and column.
  This should make error reporting a bit easier.
- Add `merge-module` to core.
- During installation and release, merge janetconf.h into janet.h for easier install.
- Add `upscope` special form.
- `os/execute` and `os/spawn` can take streams for redirecting IO.
- Add `:parser` and `:read` parameters to `run-context`.
- Add `os/open` if ev is enabled.
- Add `os/pipe` if ev is enabled.
- Add `janet_thread_current(void)` to C API
- Add integer parsing forms to pegs. This makes parsing many binary protocols easier.
- Lots of updates to networking code - now can use epoll (or poll) on linux and IOCP on windows.
- Add `ev/` module. This exposes a fiber scheduler, queues, timeouts, and other functionality to users
  for single threaded cooperative scheduling and asynchronous IO.
- Add `net/accept-loop` and `net/listen`. These functions break down `net/server` into it's essential parts
  and are more flexible. They also allow further improvements to these utility functions.
- Various small bug fixes.

## 1.12.2 - 2020-09-20
- Add janet\_try and janet\_restore to C API.
- Fix `os/execute` regression on windows.
- Add :pipe option to `os/spawn`.
- Fix docstring typos.

## 1.12.1 - 2020-09-07
- Make `zero?`, `one?`, `pos?`, and `neg?` polymorphic.
- Add C++ support to jpm and improve C++ interop in janet.h.
- Add `%t` formatter to `printf`, `string/format`, and other formatter functions.
- Expose `janet_cfuns_prefix` in C API.
- Add `os/proc-wait` and `os/proc-kill` for interacting with processes.
- Add `janet_getjfile` to C API.
- Allow redirection of stdin, stdout, and stderr by passing keywords in the env table in `os/spawn` and `os/execute`.
- Add `os/spawn` to get a core/process back instead of an exit code as in `os/execute`.
  When called like this, `os/execute` returns immediately.
- Add `:x` flag to os/execute to raise error when exit code is non-zero.
- Don't run `main` when flychecking.
- Add `:n` flag to `file/open` to raise an error if file cannot be opened.
- Fix import macro to not try and coerce everything to a string.
- Allow passing a second argument to `disasm`.
- Add `cancel`. Resumes a fiber but makes it immediately error at the yield point.
- Allow multi-line paste into built in repl.
- Add `(curenv)`.
- Change `net/read`, `net/chunk`, and `net/write` to raise errors in the case of failures.
- Add `janet_continue_signal` to C API. This indirectly enables C functions that yield to the event loop
  to raise errors or other signals.
- Update meson build script to fix bug on Debian's version of meson
- Add `xprint`, `xprin`, `xprintf`, and `xprinf`.
- `net/write` now raises an error message if write fails.
- Fix issue with SIGPIPE on macOS and BSDs.

## 1.11.3 - 2020-08-03
- Add `JANET_HASHSEED` environment variable when `JANET_PRF` is enabled.
- Expose `janet_cryptorand` in C API.
- Properly initialize PRF in default janet program
- Add `index-of` to core library.
- Add `-fPIC` back to core CFLAGS (non-optional when compiling default client with Makefile)
- Fix defaults on Windows for ARM
- Fix defaults on NetBSD.

## 1.11.1 - 2020-07-25
- Fix jpm and git with multiple git installs on Windows
- Fix importing a .so file in the current directory
- Allow passing byte sequence types directly to typed-array constructors.
- Fix bug sending files between threads.
- Disable PRF by default.
- Update the soname.

## 1.11.0 - 2020-07-18
- Add `forever` macro.
- Add `any?` predicate to core.
- Add `jpm list-pkgs` subcommand to see which package aliases are in the listing.
- Add `jpm list-installed` subcommand to see which packages are installed.
- Add `math/int-min`, `math/int-max`, `math/int32-min`, and `math/int32-max` for getting integer limits.
- The gc interval is now autotuned, to prevent very bad gc behavior.
- Improvements to the bytecode compiler, Janet will now generate more efficient bytecode.
- Add `peg/find`, `peg/find-all`, `peg/replace`, and `peg/replace-all`
- Add `math/nan`
- Add `forv` macro
- Add `symbol/slice`
- Add `keyword/slice`
- Allow cross compilation with Makefile.
- Change `compare-primitve` to `cmp` and make it more efficient.
- Add `reverse!` for reversing an array or buffer in place.
- `janet_dobytes` and `janet_dostring` return parse errors in \*out
- Add `repeat` macro for iterating something n times.
- Add `eachy` (each yield) macro for iterating a fiber.
- Fix `:generate` verb in loop macro to accept non symbols as bindings.
- Add `:h`, `:h+`, and `:h*` in `default-peg-grammar` for hexidecimal digits.
- Fix `%j` formatter to print numbers precisely (using the `%.17g` format string to printf).

## 1.10.1 - 2020-06-18
- Expose `janet_table_clear` in API.
- Respect `JANET_NO_PROCESSES` define when building
- Fix `jpm` rules having multiple copies of the same dependency.
- Fix `jpm` install in some cases.
- Add `array/trim` and `buffer/trim` to shrink the backing capacity of these types
  to their current length.

## 1.10.0 - 2020-06-14
- Hardcode default jpm paths on install so env variables are needed in fewer cases.
- Add `:no-compile` to `create-executable` option for jpm.
- Fix bug with the `trace` function.
- Add `:h`, `:a`, and `:c` flags to `thread/new` for creating new kinds of threads.
  By default, threads will now consume much less memory per thread, but sending data between
  threads may cost more.
- Fix flychecking when using the `use` macro.
- CTRL-C no longer exits the repl, and instead cancels the current form.
- Various small bug fixes
- New MSI installer instead of NSIS based installer.
- Make `os/realpath` work on windows.
- Add polymorphic `compare` functions for comparing numbers.
- Add `to` and `thru` peg combinators.
- Add `JANET_GIT` environment variable to jpm to use a specific git binary (useful mainly on windows).
- `asm` and `disasm` functions now use keywords instead of macros for keys. Also
  some slight changes to the way constants are encoded (remove wrapping `quote` in some cases).
- Expose current macro form inside macros as (dyn :macro-form)
- Add `tracev` macro.
- Fix compiler bug that emitted incorrect code in some cases for while loops that create closures.
- Add `:fresh` option to `(import ...)` to overwrite the module cache.
- `(range x y 0)` will return an empty array instead of hanging forever.
- Rename `jpm repl` to `jpm debug-repl`.

## 1.9.1 - 2020-05-12
- Add :prefix option to declare-source
- Re-enable minimal builds with the debugger.
- Add several flags for configuring Janet on different platforms.
- Fix broken meson build from 1.9.0 and add meson to CI.
- Fix compilation issue when nanboxing is disabled.

## 1.9.0 - 2020-05-10
- Add `:ldflags` option to many jpm declare functions.
- Add `errorf` to core.
- Add `lenprefix` combinator to PEGs.
- Add `%M`, `%m`, `%N`, and `%n` formatters to formatting functions. These are the
  same as `%Q`, `%q`, `%P`, and `%p`, but will not truncate long values.
- Add `fiber/root`.
- Add beta `net/` module to core for socket based networking.
- Add the `parse` function to parse strings of source code more conveniently.
- Add `jpm rule-tree` subcommand.
- Add `--offline` flag to jpm to force use of the cache.
- Allow sending pointers and C functions across threads via `thread/send`.
- Fix bug in `getline`.
- Add `sh-rule` and `sh-phony` to jpm's dialect of Janet.
- Change C api's `janet_formatb` -> `janet_formatbv`, and add new function `janet_formatb` to C api.
- Add `edefer` macro to core.
- A struct/table literal/constructor with duplicate keys will use the last value given.
  Previously, this was inconsistent between tables and structs, literals and constructor functions.
- Add debugger to core. The debugger functions are only available
  in a debug repl, and are prefixed by a `.`.
- Add `sort-by` and `sorted-by` to core.
- Support UTF-8 escapes in strings via `\uXXXX` or `\UXXXXXX`.
- Add `math/erf`
- Add `math/erfc`
- Add `math/log1p`
- Add `math/next`
- Add os/umask
- Add os/perm-int
- Add os/perm-string
- Add :int-permissions option for os/stat.
- Add `jpm repl` subcommand, as well as `post-deps` macro in project.janet files.
- Various bug fixes.

## 1.8.1 - 2020-03-31
- Fix bugs for big endian systems
- Fix 1.8.0 regression on BSDs

## 1.8.0 - 2020-03-29
- Add `reduce2`, `accumulate`, and `accumulate2`.
- Add lockfiles to `jpm` via `jpm make-lockfile` and `jpm load-lockfile`.
- Add `os/realpath` (Not supported on windows).
- Add `os/chmod`.
- Add `chr` macro.
- Allow `_` in the `match` macro to match anything without creating a binding
  or doing unification. Also change behavior of matching nil.
- Add `:range-to` and `:down-to` verbs in the `loop` macro.
- Fix `and` and `or` macros returning nil instead of false in some cases.
- Allow matching successfully against nil values in the `match` macro.
- Improve `janet_formatc` and `janet_panicf` formatters to be more like `string/format`.
  This makes it easier to make nice error messages from C.
- Add `signal`
- Add `fiber/can-resume?`
- Allow fiber functions to accept arguments that are passed in via `resume`.
- Make flychecking slightly less strict but more useful
- Correct arity for `next`
- Correct arity for `marshal`
- Add `flush` and `eflush`
- Add `prompt` and `return` on top of signal for user friendly delimited continuations.
- Fix bug in buffer/blit when using the offset-src argument.
- Fix segfault with malformed pegs.

## 1.7.0 - 2020-02-01
- Remove `file/fileno` and `file/fdopen`.
- Remove `==`, `not==`, `order<`, `order>`, `order<=`, and `order>=`. Instead, use the normal
  comparison and equality functions.
- Let abstract types define a hash function and comparison/equality semantics. This lets
  abstract types much better represent value types. This adds more fields to abstract types, which
  will generate warnings when compiled against other versions.
- Remove Emscripten build. Instead, use the amalgamated source code with a custom toolchain.
- Update documentation.
- Add `var-`
- Add `module/add-paths`
- Add `file/temp`
- Add `mod` function to core.
- Small bug fixes
- Allow signaling from C functions (yielding) via janet\_signalv. This
  makes it easy to write C functions that work with event loops, such as
  in libuv or embedded in a game.
- Add '%j' formatting option to the format family of functions.
- Add `defer`
- Add `assert`
- Add `when-with`
- Add `if-with`
- Add completion to the default repl based on currently defined bindings. Also generally improve
  the repl keybindings.
- Add `eachk`
- Add `eachp`
- Improve functionality of the `next` function. `next` now works on many different
  types, not just tables and structs. This allows for more generic data processing.
- Fix thread module issue where sometimes decoding a message failed.
- Fix segfault regression when macros are called with bad arity.

## 1.6.0 - 2019-12-22
- Add `thread/` module to the core.
- Allow seeding RNGs with any sequence of bytes. This provides
  a wider key space for the RNG. Exposed in C as `janet_rng_longseed`.
- Fix issue in `resume` and similar functions that could cause breakpoints to be skipped.
- Add a number of new math functions.
- Improve debugger experience and capabilities. See examples/debugger.janet
  for what an interactive debugger could look like.
- Add `debug/step` (janet\_step in the C API) for single stepping Janet bytecode.
- The built in repl now can enter the debugger on any signal (errors, yields,
  user signals, and debug signals). To enable this, type (setdyn :debug true)
  in the repl environment.
- When exiting the debugger, the fiber being debugged is resumed with the exit value
  of the debug session (the value returned by `(quit return-value)`, or nil if user typed Ctrl-D).
- `(quit)` can take an optional argument that is the return value. If a module
  contains `(quit some-value)`, the value of that module returned to `(require "somemod")`
  is the return value. This lets module writers completely customize a module without writing
  a loader.
- Add nested quasiquotation.
- Add `os/cryptorand`
- Add `prinf` and `eprinf` to be have like `printf` and `eprintf`. The latter two functions
  now including a trailing newline, like the other print functions.
- Add nan?
- Add `janet_in` to C API.
- Add `truthy?`
- Add `os/environ`
- Add `buffer/fill` and `array/fill`
- Add `array/new-filled`
- Use `(doc)` with no arguments to see available bindings and dynamic bindings.
- `jpm` will use `CC` and `AR` environment variables when compiling programs.
- Add `comptime` macro for compile time evaluation.
- Run `main` functions in scripts if they exist, just like jpm standalone binaries.
- Add `protect` macro.
- Add `root-env` to get the root environment table.
- Change marshalling protocol with regard to abstract types.
- Add `show-paths` to `jpm`.
- Add several default patterns, like `:d` and `:s+`, to PEGs.
- Update `jpm` path settings to make using `jpm` easier on non-global module trees.
- Numerous small bug fixes and usability improvements.

### 1.5.1 - 2019-11-16
- Fix bug when printing buffer to self in some edge cases.
- Fix bug with `jpm` on windows.
- Fix `update` return value.

## 1.5.0 - 2019-11-10
- `os/date` now defaults to UTC.
- Add `--test` flag to jpm to test libraries on installation.
- Add `math/rng`, `math/rng-int`, and `math/rng-uniform`.
- Add `in` function to index in a stricter manner. Conversely, `get` will
  now not throw errors on bad keys.
- Indexed types and byte sequences will now error when indexed out of range or
  with bad keys.
- Add rng functions to Janet. This also replaces the RNG behind `math/random`
  and `math/seedrandom` with a consistent, platform independent RNG.
- Add `with-vars` macro.
- Add the `quickbin` command to jpm.
- Create shell.c when making the amalgamated source. This can be compiled with
  janet.c to make the janet interpreter.
- Add `cli-main` function to the core, which invokes Janet's CLI interface.
  This basically moves what was init.janet into boot.janet.
- Improve flychecking, and fix flychecking bugs introduced in 1.4.0.
- Add `prin`, `eprint`, `eprintf` and `eprin` functions. The
  functions prefix with e print to `(dyn :err stderr)`
- Print family of functions can now also print to buffers
  (before, they could only print to files.) Output can also
  be completely disabled with `(setdyn :out false)`.
- `printf` is now a c function for optimizations in the case
  of printing to buffers.

## 1.4.0 - 2019-10-14
- Add `quit` function to exit from a repl, but not always exit the entire
  application.
- Add `update-pkgs` to jpm.
- Integrate jpm with https://github.com/janet-lang/pkgs.git. jpm can now
  install packages based on their short names in the package listing, which
  can be customized via an env variable.
- Add `varfn` macro
- Add compile time arity checking when function in function call is known.
- Added `slice` to the core library.
- The `*/slice` family of functions now can take nil as start or end to get
  the same behavior as the defaults (0 and -1) for those parameters.
- `string/` functions that take a pattern to search for will throw an error
  when receiving the empty string.
- Replace (start:end) style stacktrace source position information with
  line, column. This should be more readable for humans. Also, range information
  can be recovered by re-parsing source.

## 1.3.1 - 2019-09-21
- Fix some linking issues when creating executables with native dependencies.
- jpm now runs each test script in a new interpreter.
- Fix an issue that prevent some valid programs from compiling.
- Add `mean` to core.
- Abstract types that implement the `:+`, `:-`, `:*`, `:/`, `:>`, `:==`, `:<`,
  `:<=`, and `:>=` methods will work with the corresponding built-in
  arithmetic functions. This means built-in integer types can now be used as
  normal number values in many contexts.
- Allow (length x) on typed arrays an other abstract types that implement
  the :length method.

## 1.3.0 - 2019-09-05
- Add `get-in`, `put-in`, `update-in`, and `freeze` to core.
- Add `jpm run rule` and `jpm rules` to jpm to improve utility and discoverability of jpm.
- Remove `cook` module and move `path` module to https://github.com/janet-lang/path.git.
  The functionality in `cook` is now bundled directly in the `jpm` script.
- Add `buffer/format` and `string/format` format flags `Q` and `q` to print colored and
  non-colored single-line values, similar to `P` and `p`.
- Change default repl to print long sequences on one line and color stacktraces if color is enabled.
- Add `backmatch` pattern for PEGs.
- jpm detects if not in a Developer Command prompt on windows for a better error message.
- jpm install git submodules in dependencies
- Change default fiber stack limit to the maximum value of a 32 bit signed integer.
- Some bug fixes with `jpm`
- Fix bugs with pegs.
- Add `os/arch` to get ISA that janet was compiled for
- Add color to stacktraces via `(dyn :err-color)`

## 1.2.0 - 2019-08-08
- Add `take` and `drop` functions that are easier to use compared to the
  existing slice functions.
- Add optional default value to `get`.
- Add function literal short-hand via `|` reader macro, which maps to the
  `short-fn` macro.
- Add `int?` and `nat?` functions to the core.
- Add `(dyn :executable)` at top level to get what used to be
  `(process/args 0)`.
- Add `:linux` to platforms returned by `(os/which)`.
- Update jpm to build standalone executables. Use `declare-executable` for this.
- Add `use` macro.
- Remove `process/args` in favor of `(dyn :args)`.
- Fix bug with Nanbox implementation allowing users to created
  custom values of any type with typed array and marshal modules, which
  was unsafe.
- Add `janet_wrap_number_safe` to API, for converting numbers to Janets
  where the number could be any 64 bit, user provided bit pattern. Certain
  NaN values (which a machine will never generate as a result of a floating
  point operation) are guarded against and converted to a default NaN value.

## 1.1.0 - 2019-07-08
- Change semantics of `-l` flag to be import rather than dofile.
- Fix compiler regression in top level defs with destructuring.
- Add `table/clone`.
- Improve `jpm` tool with git and dependency capabilities, as well as better
  module uninstalls.

## 1.0.0 - 2019-07-01
- Add `with` macro for resource handling.
- Add `propagate` function so we can "rethrow" signals after they are
  intercepted. This makes signals even more flexible.
- Add `JANET_NO_DOCSTRINGS` and `JANET_NO_SOURCEMAPS` defines in janetconf.h
  for shrinking binary size.
  This seems to save about 50kB in most builds, so it's not usually worth it.
- Update module system to allow relative imports. The `:cur:` pattern
  in `module/expand-path` will expand to the directory part of the current file, or
  whatever the value of `(dyn :current-file)` is. The `:dir:` pattern gets
  the directory part of the input path name.
- Remove `:native:` pattern in `module/paths`.
- Add `module/expand-path`
- Remove `module/*syspath*` and `module/*headerpath*` in favor of dynamic
  bindings `:syspath` and `:headerpath`.
- Compiled PEGs can now be marshaled and unmarshaled.
- Change signature to `parser/state`
- Add `:until` verb to loop.
- Add `:p` flag to `fiber/new`.
- Add `file/{fdopen,fileno}` functions.
- Add `parser/clone` function.
- Add optional argument to `parser/where` to set parser byte index.
- Add optional `env` argument to `all-bindings` and `all-dynamics`.
- Add scratch memory C API functions for auto-released memory on next gc.
  Scratch memory differs from normal GCed memory as it can also be freed normally
  for better performance.
- Add API compatibility checking for modules. This will let native modules not load
  when the host program is not of a compatible version or configuration.
- Change signature of `os/execute` to be much more flexible.

## 0.6.0 - 2019-05-29
- `file/close` returns exit code when closing file opened with `file/popen`.
- Add `os/rename`
- Update windows installer to include tools like `jpm`.
- Add `jpm` tool for building and managing projects.
- Change interface to `cook` tool.
- Add optional filters to `module/paths` to further refine import methods.
- Add keyword arguments via `&keys` in parameter list.
- Add `-k` flag for flychecking source.
- Change signature to `compile` function.
- Add `module/loaders` for custom loading functions.
- Add external unification to `match` macro.
- Add static library to main build.
- Add `janet/*headerpath*` and change location of installed headers.
- Let `partition` take strings.
- Haiku OS support
- Add `string/trim`, `string/trimr`, and `string/triml`.
- Add `dofile` function.
- Numbers require at least 1 significant digit.
- `file/read` will return nil on end of file.
- Fix various bugs.

## 0.5.0 - 2019-05-09
- Fix some bugs with buffers.
- Add `trace` and `untrace` to the core library.
- Add `string/has-prefix?` and `string/has-suffix?` to string module.
- Add simple debugger to repl that activates on errors or debug signal
- Remove `*env*` and `*doc-width*`.
- Add `fiber/getenv`, `fiber/setenv`, and `dyn`, and `setdyn`.
- Add support for dynamic bindings (via the `dyn` and `setdyn` functions).
- Change signatures of some functions like `eval` which no longer takes
  an optional environment.
- Add printf function
- Make `pp` configurable with dynamic binding `:pretty-format`.
- Remove the `meta` function.
- Add `with-dyns` for blocks with dynamic bindings assigned.
- Allow leading and trailing newlines in backtick-delimited string (long strings).
  These newlines will not be included in the actual string value.

## 0.4.1 - 2019-04-14
- Squash some bugs
- Peg patterns can now make captures in any position in a grammar.
- Add color to repl output
- Add array/remove function
- Add meson build support
- Add int module for int types
- Add meson build option
- Add (break) special form and improve loop macro
- Allow abstract types to specify custom tostring method
- Extend C API for marshalling abstract types and other values
- Add functions to `os` module.

## 0.4.0 - 2019-03-08
- Fix a number of smaller bugs
- Added :export option to import and require
- Added typed arrays
- Remove `callable?`.
- Remove `tuple/append` and `tuple/prepend`, which may have seemed like `O(1)`
  operations. Instead, use the `splice` special to extend tuples.
- Add `-m` flag to main client to allow specifying where to load
  system modules from.
- Add `-c` flag to main client to allow compiling Janet modules to images.
- Add `string/format` and `buffer/format`.
- Remove `string/pretty` and `string/number`.
- `make-image` function creates pre compiled images for janet. These images
  link to the core library. They can be loaded via require or manually via
  `load-image`.
- Add bracketed tuples as tuple constructor.
- Add partition function to core library.
- Pre-compile core library into an image for faster startup.
- Add methods to parser values that mirror the api.
- Add janet\_getmethod to CAPI for easier use of method like syntax.
- Add get/set to abstract types to allow them to behave more
  like objects with methods.
- Add parser/insert to modify parser state programmatically
- Add debug/stacktrace for easy, pretty stacktraces
- Remove the status-pp function
- Update API to run-context to be much more sane
- Add :lflags option to cook/make-native
- Disallow NaNs as table or struct keys
- Update module resolution paths and format

## 0.3.0 - 2019-01-26
- Add amalgamated build to janet for easier embedding.
- Add os/date function
- Add slurp and spit to core library.
- Added this changelog.
- Added peg module (Parsing Expression Grammars)
- Move hand written documentation into website repository.<|MERGE_RESOLUTION|>--- conflicted
+++ resolved
@@ -2,13 +2,10 @@
 All notable changes to this project will be documented in this file.
 
 ## Unreleased - ???
-<<<<<<< HEAD
 - Add `bundle/` module for managing packages within Janet. This should replace the jpm packaging
   format eventually and is much simpler and amenable to more complicated builds.
-=======
 - Add macros `ev/with-lock`, `ev/with-rlock`, and `ev/with-wlock` for using mutexes and rwlocks.
 - Add `with-env`
->>>>>>> ace60e18
 - Add *module-make-env* dynamic binding
 - Add buffer/format-at
 - Add long form command line options for readable CLI usage
