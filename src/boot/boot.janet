--- conflicted
+++ resolved
@@ -521,11 +521,7 @@
     ~(do (var ,iter ,n) (while (> ,iter 0) ,;body (-- ,iter)))))
 
 (defmacro forever
-<<<<<<< HEAD
-  "Evaluate body repeatedly forever, or until a break statement at the top level."
-=======
   "Evaluate body forever in a loop, or until a break statement."
->>>>>>> fa55283f
   [& body]
   ~(while true ,;body))
 
