/*
* Copyright (c) 2020 Calvin Rose
*
* Permission is hereby granted, free of charge, to any person obtaining a copy
* of this software and associated documentation files (the "Software"), to
* deal in the Software without restriction, including without limitation the
* rights to use, copy, modify, merge, publish, distribute, sublicense, and/or
* sell copies of the Software, and to permit persons to whom the Software is
* furnished to do so, subject to the following conditions:
*
* The above copyright notice and this permission notice shall be included in
* all copies or substantial portions of the Software.
*
* THE SOFTWARE IS PROVIDED "AS IS", WITHOUT WARRANTY OF ANY KIND, EXPRESS OR
* IMPLIED, INCLUDING BUT NOT LIMITED TO THE WARRANTIES OF MERCHANTABILITY,
* FITNESS FOR A PARTICULAR PURPOSE AND NONINFRINGEMENT. IN NO EVENT SHALL THE
* AUTHORS OR COPYRIGHT HOLDERS BE LIABLE FOR ANY CLAIM, DAMAGES OR OTHER
* LIABILITY, WHETHER IN AN ACTION OF CONTRACT, TORT OR OTHERWISE, ARISING
* FROM, OUT OF OR IN CONNECTION WITH THE SOFTWARE OR THE USE OR OTHER DEALINGS
* IN THE SOFTWARE.
*/

#ifndef JANET_AMALG
#include "features.h"
#include <janet.h>
#include "state.h"
#include "fiber.h"
#include "gc.h"
#include "symcache.h"
#include "util.h"
#endif

#include <math.h>

/* VM state */
JANET_THREAD_LOCAL JanetTable *janet_vm_core_env;
JANET_THREAD_LOCAL JanetTable *janet_vm_registry;
JANET_THREAD_LOCAL JanetTable *janet_vm_abstract_registry;
JANET_THREAD_LOCAL int janet_vm_stackn = 0;
JANET_THREAD_LOCAL JanetFiber *janet_vm_fiber = NULL;
JANET_THREAD_LOCAL JanetFiber *janet_vm_root_fiber = NULL;
JANET_THREAD_LOCAL Janet *janet_vm_return_reg = NULL;
JANET_THREAD_LOCAL jmp_buf *janet_vm_jmp_buf = NULL;

/* Virtual registers
 *
 * One instruction word
 * CC | BB | AA | OP
 * DD | DD | DD | OP
 * EE | EE | AA | OP
 */
#define A ((*pc >> 8)  & 0xFF)
#define B ((*pc >> 16) & 0xFF)
#define C (*pc >> 24)
#define D (*pc >> 8)
#define E (*pc >> 16)

/* Signed interpretations of registers */
#define CS (*((int32_t *)pc) >> 24)
#define DS (*((int32_t *)pc) >> 8)
#define ES (*((int32_t *)pc) >> 16)

/* How we dispatch instructions. By default, we use
 * a switch inside an infinite loop. For GCC/clang, we use
 * computed gotos. */
#if defined(__GNUC__) && !defined(__EMSCRIPTEN__)
#define JANET_USE_COMPUTED_GOTOS
#endif

#ifdef JANET_USE_COMPUTED_GOTOS
#define VM_START() { goto *op_lookup[first_opcode];
#define VM_END() }
#define VM_OP(op) label_##op :
#define VM_DEFAULT() label_unknown_op:
#define vm_next() goto *op_lookup[*pc & 0xFF]
#define opcode (*pc & 0xFF)
#else
#define VM_START() uint8_t opcode = first_opcode; for (;;) {switch(opcode) {
#define VM_END() }}
#define VM_OP(op) case op :
#define VM_DEFAULT() default:
#define vm_next() opcode = *pc & 0xFF; continue
#endif

/* Commit and restore VM state before possible longjmp */
#define vm_commit() do { janet_stack_frame(stack)->pc = pc; } while (0)
#define vm_restore() do { \
    stack = fiber->data + fiber->frame; \
    pc = janet_stack_frame(stack)->pc; \
    func = janet_stack_frame(stack)->func; \
} while (0)
#define vm_return(sig, val) do { \
    janet_vm_return_reg[0] = (val); \
    vm_commit(); \
    return (sig); \
} while (0)

/* Next instruction variations */
#define maybe_collect() do {\
    if (janet_vm_next_collection >= janet_vm_gc_interval) janet_collect(); } while (0)
#define vm_checkgc_next() maybe_collect(); vm_next()
#define vm_pcnext() pc++; vm_next()
#define vm_checkgc_pcnext() maybe_collect(); vm_pcnext()

/* Handle certain errors in main vm loop */
#define vm_throw(e) do { vm_commit(); janet_panic(e); } while (0)
#define vm_assert(cond, e) do {if (!(cond)) vm_throw((e)); } while (0)
#define vm_assert_type(X, T) do { \
    if (!(janet_checktype((X), (T)))) { \
        vm_commit(); \
        janet_panicf("expected %T, got %v", (1 << (T)), (X)); \
    } \
} while (0)
#define vm_assert_types(X, TS) do { \
    if (!(janet_checktypes((X), (TS)))) { \
        vm_commit(); \
        janet_panicf("expected %T, got %v", (TS), (X)); \
    } \
} while (0)

/* Templates for certain patterns in opcodes */
#define vm_binop_immediate(op)\
    {\
        Janet op1 = stack[B];\
        if (!janet_checktype(op1, JANET_NUMBER)) {\
            vm_commit();\
            Janet _argv[2] = { op1, janet_wrap_number(CS) };\
            stack[A] = janet_mcall(#op, 2, _argv);\
            vm_checkgc_pcnext();\
        } else {\
            double x1 = janet_unwrap_number(op1);\
            stack[A] = janet_wrap_number(x1 op CS);\
            vm_pcnext();\
        }\
    }
#define _vm_bitop_immediate(op, type1)\
    {\
        Janet op1 = stack[B];\
        if (!janet_checktype(op1, JANET_NUMBER)) {\
            vm_commit();\
            Janet _argv[2] = { op1, janet_wrap_number(CS) };\
            stack[A] = janet_mcall(#op, 2, _argv);\
            vm_checkgc_pcnext();\
        } else {\
            type1 x1 = (type1) janet_unwrap_integer(op1);\
            stack[A] = janet_wrap_integer(x1 op CS);\
            vm_pcnext();\
        }\
    }
#define vm_bitop_immediate(op) _vm_bitop_immediate(op, int32_t);
#define vm_bitopu_immediate(op) _vm_bitop_immediate(op, uint32_t);
#define _vm_binop(op, wrap)\
    {\
        Janet op1 = stack[B];\
        Janet op2 = stack[C];\
        if (janet_checktype(op1, JANET_NUMBER) && janet_checktype(op2, JANET_NUMBER)) {\
            double x1 = janet_unwrap_number(op1);\
            double x2 = janet_unwrap_number(op2);\
            stack[A] = wrap(x1 op x2);\
            vm_pcnext();\
        } else {\
            vm_commit();\
            stack[A] = janet_binop_call(#op, "r" #op, op1, op2);\
            vm_checkgc_pcnext();\
        }\
    }
#define vm_binop(op) _vm_binop(op, janet_wrap_number)
#define _vm_bitop(op, type1)\
    {\
        Janet op1 = stack[B];\
        Janet op2 = stack[C];\
        if (janet_checktype(op1, JANET_NUMBER) && janet_checktype(op2, JANET_NUMBER)) {\
            type1 x1 = (type1) janet_unwrap_integer(op1);\
            int32_t x2 = janet_unwrap_integer(op2);\
            stack[A] = janet_wrap_integer(x1 op x2);\
            vm_pcnext();\
        } else {\
            vm_commit();\
            stack[A] = janet_binop_call(#op, "r" #op, op1, op2);\
            vm_checkgc_pcnext();\
        }\
    }
#define vm_bitop(op) _vm_bitop(op, int32_t)
#define vm_bitopu(op) _vm_bitop(op, uint32_t)
#define vm_compop(op) \
    {\
        Janet op1 = stack[B];\
        Janet op2 = stack[C];\
        if (janet_checktype(op1, JANET_NUMBER) && janet_checktype(op2, JANET_NUMBER)) {\
            double x1 = janet_unwrap_number(op1);\
            double x2 = janet_unwrap_number(op2);\
            stack[A] = janet_wrap_boolean(x1 op x2);\
            vm_pcnext();\
        } else {\
            vm_commit();\
            stack[A] = janet_wrap_boolean(janet_compare(op1, op2) op 0);\
            vm_checkgc_pcnext();\
        }\
    }

/* Trace a function call */
static void vm_do_trace(JanetFunction *func, int32_t argc, const Janet *argv) {
    if (func->def->name) {
        janet_printf("trace (%S", func->def->name);
    } else {
        janet_printf("trace (%p", janet_wrap_function(func));
    }
    for (int32_t i = 0; i < argc; i++) {
        janet_printf(" %p", argv[i]);
    }
    janet_printf(")\n");
}

/* Invoke a method once we have looked it up */
static Janet janet_method_invoke(Janet method, int32_t argc, Janet *argv) {
    switch (janet_type(method)) {
        case JANET_CFUNCTION:
            return (janet_unwrap_cfunction(method))(argc, argv);
        case JANET_FUNCTION: {
            JanetFunction *fun = janet_unwrap_function(method);
            return janet_call(fun, argc, argv);
        }
        case JANET_ABSTRACT: {
            JanetAbstract abst = janet_unwrap_abstract(method);
            const JanetAbstractType *at = janet_abstract_type(abst);
            if (NULL != at->call) {
                return at->call(abst, argc, argv);
            }
        }
        /* fallthrough */
        case JANET_STRING:
        case JANET_BUFFER:
        case JANET_TABLE:
        case JANET_STRUCT:
        case JANET_ARRAY:
        case JANET_TUPLE: {
            if (argc != 1) {
                janet_panicf("%v called with %d arguments, possibly expected 1", method, argc);
            }
            return janet_in(method, argv[0]);
        }
        default: {
            if (argc != 1) {
                janet_panicf("%v called with %d arguments, possibly expected 1", method, argc);
            }
            return janet_in(argv[0], method);
        }
    }
}

/* Call a non function type from a JOP_CALL or JOP_TAILCALL instruction.
 * Assumes that the arguments are on the fiber stack. */
static Janet call_nonfn(JanetFiber *fiber, Janet callee) {
    int32_t argc = fiber->stacktop - fiber->stackstart;
    fiber->stacktop = fiber->stackstart;
    return janet_method_invoke(callee, argc, fiber->data + fiber->stacktop);
}

/* Get a callable from a keyword method name and ensure that it is valid. */
static Janet resolve_method(Janet name, JanetFiber *fiber) {
    int32_t argc = fiber->stacktop - fiber->stackstart;
    if (argc < 1) janet_panicf("method call (%v) takes at least 1 argument, got 0", name);
    Janet callee = janet_get(fiber->data[fiber->stackstart], name);
    if (janet_checktype(callee, JANET_NIL))
        janet_panicf("unknown method %v invoked on %v", name, fiber->data[fiber->stackstart]);
    return callee;
}

/* Lookup method on value x */
static Janet janet_method_lookup(Janet x, const char *name) {
    Janet kname = janet_ckeywordv(name);
    return janet_get(x, kname);
}

/* Call a method first on the righthand side, and then on the left hand side with a prefix */
static Janet janet_binop_call(const char *lmethod, const char *rmethod, Janet lhs, Janet rhs) {
    Janet lm = janet_method_lookup(lhs, lmethod);
    if (janet_checktype(lm, JANET_NIL)) {
        /* Invert order for rmethod */
        Janet lr = janet_method_lookup(rhs, rmethod);
        Janet argv[2] = { rhs, lhs };
        if (janet_checktype(lr, JANET_NIL)) {
            janet_panicf("could not find method :%s for %v, or :%s for %v",
                         lmethod, lhs,
                         rmethod, rhs);
        }
        return janet_method_invoke(lr, 2, argv);
    } else {
        Janet argv[2] = { lhs, rhs };
        return janet_method_invoke(lm, 2, argv);
    }
}

/* Forward declaration */
static JanetSignal janet_check_can_resume(JanetFiber *fiber, Janet *out);
static JanetSignal janet_continue_no_check(JanetFiber *fiber, Janet in, Janet *out);

/* Interpreter main loop */
static JanetSignal run_vm(JanetFiber *fiber, Janet in) {

    /* opcode -> label lookup if using clang/GCC */
#ifdef JANET_USE_COMPUTED_GOTOS
    static void *op_lookup[255] = {
        &&label_JOP_NOOP,
        &&label_JOP_ERROR,
        &&label_JOP_TYPECHECK,
        &&label_JOP_RETURN,
        &&label_JOP_RETURN_NIL,
        &&label_JOP_ADD_IMMEDIATE,
        &&label_JOP_ADD,
        &&label_JOP_SUBTRACT,
        &&label_JOP_MULTIPLY_IMMEDIATE,
        &&label_JOP_MULTIPLY,
        &&label_JOP_DIVIDE_IMMEDIATE,
        &&label_JOP_DIVIDE,
        &&label_JOP_MODULO,
        &&label_JOP_REMAINDER,
        &&label_JOP_BAND,
        &&label_JOP_BOR,
        &&label_JOP_BXOR,
        &&label_JOP_BNOT,
        &&label_JOP_SHIFT_LEFT,
        &&label_JOP_SHIFT_LEFT_IMMEDIATE,
        &&label_JOP_SHIFT_RIGHT,
        &&label_JOP_SHIFT_RIGHT_IMMEDIATE,
        &&label_JOP_SHIFT_RIGHT_UNSIGNED,
        &&label_JOP_SHIFT_RIGHT_UNSIGNED_IMMEDIATE,
        &&label_JOP_MOVE_FAR,
        &&label_JOP_MOVE_NEAR,
        &&label_JOP_JUMP,
        &&label_JOP_JUMP_IF,
        &&label_JOP_JUMP_IF_NOT,
        &&label_JOP_JUMP_IF_NIL,
        &&label_JOP_JUMP_IF_NOT_NIL,
        &&label_JOP_GREATER_THAN,
        &&label_JOP_GREATER_THAN_IMMEDIATE,
        &&label_JOP_LESS_THAN,
        &&label_JOP_LESS_THAN_IMMEDIATE,
        &&label_JOP_EQUALS,
        &&label_JOP_EQUALS_IMMEDIATE,
        &&label_JOP_COMPARE,
        &&label_JOP_LOAD_NIL,
        &&label_JOP_LOAD_TRUE,
        &&label_JOP_LOAD_FALSE,
        &&label_JOP_LOAD_INTEGER,
        &&label_JOP_LOAD_CONSTANT,
        &&label_JOP_LOAD_UPVALUE,
        &&label_JOP_LOAD_SELF,
        &&label_JOP_SET_UPVALUE,
        &&label_JOP_CLOSURE,
        &&label_JOP_PUSH,
        &&label_JOP_PUSH_2,
        &&label_JOP_PUSH_3,
        &&label_JOP_PUSH_ARRAY,
        &&label_JOP_CALL,
        &&label_JOP_TAILCALL,
        &&label_JOP_RESUME,
        &&label_JOP_SIGNAL,
        &&label_JOP_PROPAGATE,
        &&label_JOP_IN,
        &&label_JOP_GET,
        &&label_JOP_PUT,
        &&label_JOP_GET_INDEX,
        &&label_JOP_PUT_INDEX,
        &&label_JOP_LENGTH,
        &&label_JOP_MAKE_ARRAY,
        &&label_JOP_MAKE_BUFFER,
        &&label_JOP_MAKE_STRING,
        &&label_JOP_MAKE_STRUCT,
        &&label_JOP_MAKE_TABLE,
        &&label_JOP_MAKE_TUPLE,
        &&label_JOP_MAKE_BRACKET_TUPLE,
        &&label_JOP_GREATER_THAN_EQUAL,
        &&label_JOP_LESS_THAN_EQUAL,
        &&label_JOP_NEXT,
        &&label_unknown_op,
        &&label_unknown_op,
        &&label_unknown_op,
        &&label_unknown_op,
        &&label_unknown_op,
        &&label_unknown_op,
        &&label_unknown_op,
        &&label_unknown_op,
        &&label_unknown_op,
        &&label_unknown_op,
        &&label_unknown_op,
        &&label_unknown_op,
        &&label_unknown_op,
        &&label_unknown_op,
        &&label_unknown_op,
        &&label_unknown_op,
        &&label_unknown_op,
        &&label_unknown_op,
        &&label_unknown_op,
        &&label_unknown_op,
        &&label_unknown_op,
        &&label_unknown_op,
        &&label_unknown_op,
        &&label_unknown_op,
        &&label_unknown_op,
        &&label_unknown_op,
        &&label_unknown_op,
        &&label_unknown_op,
        &&label_unknown_op,
        &&label_unknown_op,
        &&label_unknown_op,
        &&label_unknown_op,
        &&label_unknown_op,
        &&label_unknown_op,
        &&label_unknown_op,
        &&label_unknown_op,
        &&label_unknown_op,
        &&label_unknown_op,
        &&label_unknown_op,
        &&label_unknown_op,
        &&label_unknown_op,
        &&label_unknown_op,
        &&label_unknown_op,
        &&label_unknown_op,
        &&label_unknown_op,
        &&label_unknown_op,
        &&label_unknown_op,
        &&label_unknown_op,
        &&label_unknown_op,
        &&label_unknown_op,
        &&label_unknown_op,
        &&label_unknown_op,
        &&label_unknown_op,
        &&label_unknown_op,
        &&label_unknown_op,
        &&label_unknown_op,
        &&label_unknown_op,
        &&label_unknown_op,
        &&label_unknown_op,
        &&label_unknown_op,
        &&label_unknown_op,
        &&label_unknown_op,
        &&label_unknown_op,
        &&label_unknown_op,
        &&label_unknown_op,
        &&label_unknown_op,
        &&label_unknown_op,
        &&label_unknown_op,
        &&label_unknown_op,
        &&label_unknown_op,
        &&label_unknown_op,
        &&label_unknown_op,
        &&label_unknown_op,
        &&label_unknown_op,
        &&label_unknown_op,
        &&label_unknown_op,
        &&label_unknown_op,
        &&label_unknown_op,
        &&label_unknown_op,
        &&label_unknown_op,
        &&label_unknown_op,
        &&label_unknown_op,
        &&label_unknown_op,
        &&label_unknown_op,
        &&label_unknown_op,
        &&label_unknown_op,
        &&label_unknown_op,
        &&label_unknown_op,
        &&label_unknown_op,
        &&label_unknown_op,
        &&label_unknown_op,
        &&label_unknown_op,
        &&label_unknown_op,
        &&label_unknown_op,
        &&label_unknown_op,
        &&label_unknown_op,
        &&label_unknown_op,
        &&label_unknown_op,
        &&label_unknown_op,
        &&label_unknown_op,
        &&label_unknown_op,
        &&label_unknown_op,
        &&label_unknown_op,
        &&label_unknown_op,
        &&label_unknown_op,
        &&label_unknown_op,
        &&label_unknown_op,
        &&label_unknown_op,
        &&label_unknown_op,
        &&label_unknown_op,
        &&label_unknown_op,
        &&label_unknown_op,
        &&label_unknown_op,
        &&label_unknown_op,
        &&label_unknown_op,
        &&label_unknown_op,
        &&label_unknown_op,
        &&label_unknown_op,
        &&label_unknown_op,
        &&label_unknown_op,
        &&label_unknown_op,
        &&label_unknown_op,
        &&label_unknown_op,
        &&label_unknown_op,
        &&label_unknown_op,
        &&label_unknown_op,
        &&label_unknown_op,
        &&label_unknown_op,
        &&label_unknown_op,
        &&label_unknown_op,
        &&label_unknown_op,
        &&label_unknown_op,
        &&label_unknown_op,
        &&label_unknown_op,
        &&label_unknown_op,
        &&label_unknown_op,
        &&label_unknown_op,
        &&label_unknown_op,
        &&label_unknown_op,
        &&label_unknown_op,
        &&label_unknown_op,
        &&label_unknown_op,
        &&label_unknown_op,
        &&label_unknown_op,
        &&label_unknown_op,
        &&label_unknown_op,
        &&label_unknown_op,
        &&label_unknown_op,
        &&label_unknown_op,
        &&label_unknown_op,
        &&label_unknown_op,
        &&label_unknown_op,
        &&label_unknown_op,
        &&label_unknown_op,
        &&label_unknown_op,
        &&label_unknown_op,
        &&label_unknown_op,
        &&label_unknown_op,
        &&label_unknown_op,
        &&label_unknown_op,
        &&label_unknown_op,
        &&label_unknown_op,
        &&label_unknown_op,
        &&label_unknown_op,
        &&label_unknown_op,
        &&label_unknown_op,
        &&label_unknown_op,
        &&label_unknown_op,
        &&label_unknown_op,
        &&label_unknown_op,
        &&label_unknown_op,
        &&label_unknown_op,
        &&label_unknown_op,
        &&label_unknown_op,
        &&label_unknown_op,
        &&label_unknown_op,
        &&label_unknown_op,
        &&label_unknown_op,
        &&label_unknown_op,
        &&label_unknown_op,
        &&label_unknown_op,
        &&label_unknown_op,
        &&label_unknown_op
    };
#endif

    /* Interpreter state */
    register Janet *stack;
    register uint32_t *pc;
    register JanetFunction *func;
    vm_restore();

    if (fiber->flags & JANET_FIBER_DID_LONGJUMP) {
        if (janet_fiber_frame(fiber)->func == NULL) {
            /* Inside a c function */
            janet_fiber_popframe(fiber);
            vm_restore();
        }
        /* Check if we were at a tail call instruction. If so, do implicit return */
        if ((*pc & 0xFF) == JOP_TAILCALL) {
            /* Tail call resume */
            int entrance_frame = janet_stack_frame(stack)->flags & JANET_STACKFRAME_ENTRANCE;
            janet_fiber_popframe(fiber);
            if (entrance_frame) {
                fiber->flags &= ~JANET_FIBER_FLAG_MASK;
                vm_return(JANET_SIGNAL_OK, in);
            }
            vm_restore();
        }
    }

    if (!(fiber->flags & JANET_FIBER_RESUME_NO_USEVAL)) stack[A] = in;
    if (!(fiber->flags & JANET_FIBER_RESUME_NO_SKIP)) pc++;

    uint8_t first_opcode = *pc & ((fiber->flags & JANET_FIBER_BREAKPOINT) ? 0x7F : 0xFF);

    fiber->flags &= ~JANET_FIBER_FLAG_MASK;

    /* Main interpreter loop. Semantically is a switch on
     * (*pc & 0xFF) inside of an infinite loop. */
    VM_START();

    VM_DEFAULT();
    fiber->flags |= JANET_FIBER_BREAKPOINT | JANET_FIBER_RESUME_NO_USEVAL | JANET_FIBER_RESUME_NO_SKIP;
    vm_return(JANET_SIGNAL_DEBUG, janet_wrap_nil());

    VM_OP(JOP_NOOP)
    vm_pcnext();

    VM_OP(JOP_ERROR)
    vm_return(JANET_SIGNAL_ERROR, stack[A]);

    VM_OP(JOP_TYPECHECK)
    vm_assert_types(stack[A], E);
    vm_pcnext();

    VM_OP(JOP_RETURN) {
        Janet retval = stack[D];
        int entrance_frame = janet_stack_frame(stack)->flags & JANET_STACKFRAME_ENTRANCE;
        janet_fiber_popframe(fiber);
        if (entrance_frame) vm_return(JANET_SIGNAL_OK, retval);
        vm_restore();
        stack[A] = retval;
        vm_checkgc_pcnext();
    }

    VM_OP(JOP_RETURN_NIL) {
        Janet retval = janet_wrap_nil();
        int entrance_frame = janet_stack_frame(stack)->flags & JANET_STACKFRAME_ENTRANCE;
        janet_fiber_popframe(fiber);
        if (entrance_frame) vm_return(JANET_SIGNAL_OK, retval);
        vm_restore();
        stack[A] = retval;
        vm_checkgc_pcnext();
    }

    VM_OP(JOP_ADD_IMMEDIATE)
    vm_binop_immediate(+);

    VM_OP(JOP_ADD)
    vm_binop(+);

    VM_OP(JOP_SUBTRACT)
    vm_binop(-);

    VM_OP(JOP_MULTIPLY_IMMEDIATE)
    vm_binop_immediate(*);

    VM_OP(JOP_MULTIPLY)
    vm_binop(*);

    VM_OP(JOP_DIVIDE_IMMEDIATE)
    vm_binop_immediate( /);

    VM_OP(JOP_DIVIDE)
    vm_binop( /);

    VM_OP(JOP_MODULO) {
        Janet op1 = stack[B];
        Janet op2 = stack[C];
        if (janet_checktype(op1, JANET_NUMBER) && janet_checktype(op2, JANET_NUMBER)) {
            double x1 = janet_unwrap_number(op1);
            double x2 = janet_unwrap_number(op2);
            double intres = x2 * floor(x1 / x2);
            stack[A] = janet_wrap_number(x1 - intres);
            vm_pcnext();
        } else {
            vm_commit();
            stack[A] = janet_binop_call("mod", "rmod", op1, op2);
            vm_checkgc_pcnext();
        }
    }

    VM_OP(JOP_REMAINDER) {
        Janet op1 = stack[B];
        Janet op2 = stack[C];
        if (janet_checktype(op1, JANET_NUMBER) && janet_checktype(op2, JANET_NUMBER)) {
            double x1 = janet_unwrap_number(op1);
            double x2 = janet_unwrap_number(op2);
            stack[A] = janet_wrap_number(fmod(x1, x2));
            vm_pcnext();
        } else {
            vm_commit();
            stack[A] = janet_binop_call("%", "r%", op1, op2);
            vm_checkgc_pcnext();
        }
    }

    VM_OP(JOP_BAND)
    vm_bitop(&);

    VM_OP(JOP_BOR)
    vm_bitop( |);

    VM_OP(JOP_BXOR)
    vm_bitop(^);

    VM_OP(JOP_BNOT) {
        Janet op = stack[E];
        vm_assert_type(op, JANET_NUMBER);
        stack[A] = janet_wrap_integer(~janet_unwrap_integer(op));
        vm_pcnext();
    }

    VM_OP(JOP_SHIFT_RIGHT_UNSIGNED)
    vm_bitopu( >>);

    VM_OP(JOP_SHIFT_RIGHT_UNSIGNED_IMMEDIATE)
    vm_bitopu_immediate( >>);

    VM_OP(JOP_SHIFT_RIGHT)
    vm_bitop( >>);

    VM_OP(JOP_SHIFT_RIGHT_IMMEDIATE)
    vm_bitop_immediate( >>);

    VM_OP(JOP_SHIFT_LEFT)
    vm_bitop( <<);

    VM_OP(JOP_SHIFT_LEFT_IMMEDIATE)
    vm_bitop_immediate( <<);

    VM_OP(JOP_MOVE_NEAR)
    stack[A] = stack[E];
    vm_pcnext();

    VM_OP(JOP_MOVE_FAR)
    stack[E] = stack[A];
    vm_pcnext();

    VM_OP(JOP_JUMP)
    pc += DS;
    vm_next();

    VM_OP(JOP_JUMP_IF)
    if (janet_truthy(stack[A])) {
        pc += ES;
    } else {
        pc++;
    }
    vm_next();

    VM_OP(JOP_JUMP_IF_NOT)
    if (janet_truthy(stack[A])) {
        pc++;
    } else {
        pc += ES;
    }
    vm_next();

    VM_OP(JOP_JUMP_IF_NIL)
    if (janet_checktype(stack[A], JANET_NIL)) {
        pc += ES;
    } else {
        pc++;
    }
    vm_next();

    VM_OP(JOP_JUMP_IF_NOT_NIL)
    if (janet_checktype(stack[A], JANET_NIL)) {
        pc++;
    } else {
        pc += ES;
    }
    vm_next();

    VM_OP(JOP_LESS_THAN)
    vm_compop( <);

    VM_OP(JOP_LESS_THAN_EQUAL)
    vm_compop( <=);

    VM_OP(JOP_LESS_THAN_IMMEDIATE)
    stack[A] = janet_wrap_boolean(janet_unwrap_integer(stack[B]) < CS);
    vm_pcnext();

    VM_OP(JOP_GREATER_THAN)
    vm_compop( >);

    VM_OP(JOP_GREATER_THAN_EQUAL)
    vm_compop( >=);

    VM_OP(JOP_GREATER_THAN_IMMEDIATE)
    stack[A] = janet_wrap_boolean(janet_unwrap_integer(stack[B]) > CS);
    vm_pcnext();

    VM_OP(JOP_EQUALS)
    stack[A] = janet_wrap_boolean(janet_equals(stack[B], stack[C]));
    vm_pcnext();

    VM_OP(JOP_EQUALS_IMMEDIATE)
    stack[A] = janet_wrap_boolean(janet_unwrap_integer(stack[B]) == CS);
    vm_pcnext();

    VM_OP(JOP_COMPARE)
    stack[A] = janet_wrap_integer(janet_compare(stack[B], stack[C]));
    vm_pcnext();

    VM_OP(JOP_NEXT)
    stack[A] = janet_next(stack[B], stack[C]);
    vm_pcnext();

    VM_OP(JOP_LOAD_NIL)
    stack[D] = janet_wrap_nil();
    vm_pcnext();

    VM_OP(JOP_LOAD_TRUE)
    stack[D] = janet_wrap_true();
    vm_pcnext();

    VM_OP(JOP_LOAD_FALSE)
    stack[D] = janet_wrap_false();
    vm_pcnext();

    VM_OP(JOP_LOAD_INTEGER)
    stack[A] = janet_wrap_integer(ES);
    vm_pcnext();

    VM_OP(JOP_LOAD_CONSTANT) {
        int32_t cindex = (int32_t)E;
        vm_assert(cindex < func->def->constants_length, "invalid constant");
        stack[A] = func->def->constants[cindex];
        vm_pcnext();
    }

    VM_OP(JOP_LOAD_SELF)
    stack[D] = janet_wrap_function(func);
    vm_pcnext();

    VM_OP(JOP_LOAD_UPVALUE) {
        int32_t eindex = B;
        int32_t vindex = C;
        JanetFuncEnv *env;
        vm_assert(func->def->environments_length > eindex, "invalid upvalue environment");
        env = func->envs[eindex];
        vm_assert(env->length > vindex, "invalid upvalue index");
        vm_assert(janet_env_valid(env), "invalid upvalue environment");
        if (env->offset > 0) {
            /* On stack */
            stack[A] = env->as.fiber->data[env->offset + vindex];
        } else {
            /* Off stack */
            stack[A] = env->as.values[vindex];
        }
        vm_pcnext();
    }

    VM_OP(JOP_SET_UPVALUE) {
        int32_t eindex = B;
        int32_t vindex = C;
        JanetFuncEnv *env;
        vm_assert(func->def->environments_length > eindex, "invalid upvalue environment");
        env = func->envs[eindex];
        vm_assert(env->length > vindex, "invalid upvalue index");
        vm_assert(janet_env_valid(env), "invalid upvalue environment");
        if (env->offset > 0) {
            env->as.fiber->data[env->offset + vindex] = stack[A];
        } else {
            env->as.values[vindex] = stack[A];
        }
        vm_pcnext();
    }

    VM_OP(JOP_CLOSURE) {
        JanetFuncDef *fd;
        JanetFunction *fn;
        int32_t elen;
        int32_t defindex = (int32_t)E;
        vm_assert(defindex < func->def->defs_length, "invalid funcdef");
        fd = func->def->defs[defindex];
        elen = fd->environments_length;
        fn = janet_gcalloc(JANET_MEMORY_FUNCTION, sizeof(JanetFunction) + ((size_t) elen * sizeof(JanetFuncEnv *)));
        fn->def = fd;
        {
            int32_t i;
            for (i = 0; i < elen; ++i) {
                int32_t inherit = fd->environments[i];
                if (inherit == -1) {
                    JanetStackFrame *frame = janet_stack_frame(stack);
                    if (!frame->env) {
                        /* Lazy capture of current stack frame */
                        JanetFuncEnv *env = janet_gcalloc(JANET_MEMORY_FUNCENV, sizeof(JanetFuncEnv));
                        env->offset = fiber->frame;
                        env->as.fiber = fiber;
                        env->length = func->def->slotcount;
                        frame->env = env;
                    }
                    fn->envs[i] = frame->env;
                } else {
                    fn->envs[i] = func->envs[inherit];
                }
            }
        }
        stack[A] = janet_wrap_function(fn);
        vm_checkgc_pcnext();
    }

    VM_OP(JOP_PUSH)
    janet_fiber_push(fiber, stack[D]);
    stack = fiber->data + fiber->frame;
    vm_checkgc_pcnext();

    VM_OP(JOP_PUSH_2)
    janet_fiber_push2(fiber, stack[A], stack[E]);
    stack = fiber->data + fiber->frame;
    vm_checkgc_pcnext();

    VM_OP(JOP_PUSH_3)
    janet_fiber_push3(fiber, stack[A], stack[B], stack[C]);
    stack = fiber->data + fiber->frame;
    vm_checkgc_pcnext();

    VM_OP(JOP_PUSH_ARRAY) {
        const Janet *vals;
        int32_t len;
        if (janet_indexed_view(stack[D], &vals, &len)) {
            janet_fiber_pushn(fiber, vals, len);
        } else {
            janet_panicf("expected %T, got %v", JANET_TFLAG_INDEXED, stack[D]);
        }
    }
    stack = fiber->data + fiber->frame;
    vm_checkgc_pcnext();

    VM_OP(JOP_CALL) {
        Janet callee = stack[E];
        if (fiber->stacktop > fiber->maxstack) {
            vm_throw("stack overflow");
        }
        if (janet_checktype(callee, JANET_KEYWORD)) {
            vm_commit();
            callee = resolve_method(callee, fiber);
        }
        if (janet_checktype(callee, JANET_FUNCTION)) {
            func = janet_unwrap_function(callee);
            if (func->gc.flags & JANET_FUNCFLAG_TRACE) {
                vm_do_trace(func, fiber->stacktop - fiber->stackstart, stack);
            }
            janet_stack_frame(stack)->pc = pc;
            if (janet_fiber_funcframe(fiber, func)) {
                int32_t n = fiber->stacktop - fiber->stackstart;
                janet_panicf("%v called with %d argument%s, expected %d",
                             callee, n, n == 1 ? "" : "s", func->def->arity);
            }
            stack = fiber->data + fiber->frame;
            pc = func->def->bytecode;
            vm_checkgc_next();
        } else if (janet_checktype(callee, JANET_CFUNCTION)) {
            vm_commit();
            int32_t argc = fiber->stacktop - fiber->stackstart;
            janet_fiber_cframe(fiber, janet_unwrap_cfunction(callee));
            Janet ret = janet_unwrap_cfunction(callee)(argc, fiber->data + fiber->frame);
            janet_fiber_popframe(fiber);
            stack = fiber->data + fiber->frame;
            stack[A] = ret;
            vm_checkgc_pcnext();
        } else {
            vm_commit();
            stack[A] = call_nonfn(fiber, callee);
            vm_pcnext();
        }
    }

    VM_OP(JOP_TAILCALL) {
        Janet callee = stack[D];
        if (fiber->stacktop > fiber->maxstack) {
            vm_throw("stack overflow");
        }
        if (janet_checktype(callee, JANET_KEYWORD)) {
            vm_commit();
            callee = resolve_method(callee, fiber);
        }
        if (janet_checktype(callee, JANET_FUNCTION)) {
            func = janet_unwrap_function(callee);
            if (func->gc.flags & JANET_FUNCFLAG_TRACE) {
                vm_do_trace(func, fiber->stacktop - fiber->stackstart, stack);
            }
            if (janet_fiber_funcframe_tail(fiber, func)) {
                janet_stack_frame(fiber->data + fiber->frame)->pc = pc;
                int32_t n = fiber->stacktop - fiber->stackstart;
                janet_panicf("%v called with %d argument%s, expected %d",
                             callee, n, n == 1 ? "" : "s", func->def->arity);
            }
            stack = fiber->data + fiber->frame;
            pc = func->def->bytecode;
            vm_checkgc_next();
        } else {
            Janet retreg;
            int entrance_frame = janet_stack_frame(stack)->flags & JANET_STACKFRAME_ENTRANCE;
            vm_commit();
            if (janet_checktype(callee, JANET_CFUNCTION)) {
                int32_t argc = fiber->stacktop - fiber->stackstart;
                janet_fiber_cframe(fiber, janet_unwrap_cfunction(callee));
                retreg = janet_unwrap_cfunction(callee)(argc, fiber->data + fiber->frame);
                janet_fiber_popframe(fiber);
            } else {
                retreg = call_nonfn(fiber, callee);
            }
            janet_fiber_popframe(fiber);
            if (entrance_frame)
                vm_return(JANET_SIGNAL_OK, retreg);
            vm_restore();
            stack[A] = retreg;
            vm_checkgc_pcnext();
        }
    }

    VM_OP(JOP_RESUME) {
        Janet retreg;
        vm_assert_type(stack[B], JANET_FIBER);
        JanetFiber *child = janet_unwrap_fiber(stack[B]);
        if (janet_check_can_resume(child, &retreg)) {
            vm_commit();
            janet_panicv(retreg);
        }
        fiber->child = child;
        JanetSignal sig = janet_continue_no_check(child, stack[C], &retreg);
        if (sig != JANET_SIGNAL_OK && !(child->flags & (1 << sig))) {
            vm_return(sig, retreg);
        }
        fiber->child = NULL;
        stack = fiber->data + fiber->frame;
        stack[A] = retreg;
        vm_checkgc_pcnext();
    }

    VM_OP(JOP_SIGNAL) {
        int32_t s = C;
        if (s > JANET_SIGNAL_USER9) s = JANET_SIGNAL_USER9;
        if (s < 0) s = 0;
        vm_return(s, stack[B]);
    }

    VM_OP(JOP_PROPAGATE) {
        Janet fv = stack[C];
        vm_assert_type(fv, JANET_FIBER);
        JanetFiber *f = janet_unwrap_fiber(fv);
        JanetFiberStatus sub_status = janet_fiber_status(f);
        if (sub_status > JANET_STATUS_USER9) {
            vm_commit();
            janet_panicf("cannot propagate from fiber with status :%s",
                         janet_status_names[sub_status]);
        }
        fiber->child = f;
        vm_return((int) sub_status, stack[B]);
    }

    VM_OP(JOP_PUT)
    vm_commit();
    fiber->flags |= JANET_FIBER_RESUME_NO_USEVAL;
    janet_put(stack[A], stack[B], stack[C]);
    fiber->flags &= ~JANET_FIBER_RESUME_NO_USEVAL;
    vm_checkgc_pcnext();

    VM_OP(JOP_PUT_INDEX)
    vm_commit();
    fiber->flags |= JANET_FIBER_RESUME_NO_USEVAL;
    janet_putindex(stack[A], C, stack[B]);
    fiber->flags &= ~JANET_FIBER_RESUME_NO_USEVAL;
    vm_checkgc_pcnext();

    VM_OP(JOP_IN)
    vm_commit();
    stack[A] = janet_in(stack[B], stack[C]);
    vm_pcnext();

    VM_OP(JOP_GET)
    vm_commit();
    stack[A] = janet_get(stack[B], stack[C]);
    vm_pcnext();

    VM_OP(JOP_GET_INDEX)
    vm_commit();
    stack[A] = janet_getindex(stack[B], C);
    vm_pcnext();

    VM_OP(JOP_LENGTH)
    vm_commit();
    stack[A] = janet_lengthv(stack[E]);
    vm_pcnext();

    VM_OP(JOP_MAKE_ARRAY) {
        int32_t count = fiber->stacktop - fiber->stackstart;
        Janet *mem = fiber->data + fiber->stackstart;
        stack[D] = janet_wrap_array(janet_array_n(mem, count));
        fiber->stacktop = fiber->stackstart;
        vm_checkgc_pcnext();
    }

    VM_OP(JOP_MAKE_TUPLE)
    /* fallthrough */
    VM_OP(JOP_MAKE_BRACKET_TUPLE) {
        int32_t count = fiber->stacktop - fiber->stackstart;
        Janet *mem = fiber->data + fiber->stackstart;
        const Janet *tup = janet_tuple_n(mem, count);
        if (opcode == JOP_MAKE_BRACKET_TUPLE)
            janet_tuple_flag(tup) |= JANET_TUPLE_FLAG_BRACKETCTOR;
        stack[D] = janet_wrap_tuple(tup);
        fiber->stacktop = fiber->stackstart;
        vm_checkgc_pcnext();
    }

    VM_OP(JOP_MAKE_TABLE) {
        int32_t count = fiber->stacktop - fiber->stackstart;
        Janet *mem = fiber->data + fiber->stackstart;
        if (count & 1) {
            vm_commit();
            janet_panicf("expected even number of arguments to table constructor, got %d", count);
        }
        JanetTable *table = janet_table(count / 2);
        for (int32_t i = 0; i < count; i += 2)
            janet_table_put(table, mem[i], mem[i + 1]);
        stack[D] = janet_wrap_table(table);
        fiber->stacktop = fiber->stackstart;
        vm_checkgc_pcnext();
    }

    VM_OP(JOP_MAKE_STRUCT) {
        int32_t count = fiber->stacktop - fiber->stackstart;
        Janet *mem = fiber->data + fiber->stackstart;
        if (count & 1) {
            vm_commit();
            janet_panicf("expected even number of arguments to struct constructor, got %d", count);
        }
        JanetKV *st = janet_struct_begin(count / 2);
        for (int32_t i = 0; i < count; i += 2)
            janet_struct_put(st, mem[i], mem[i + 1]);
        stack[D] = janet_wrap_struct(janet_struct_end(st));
        fiber->stacktop = fiber->stackstart;
        vm_checkgc_pcnext();
    }

    VM_OP(JOP_MAKE_STRING) {
        int32_t count = fiber->stacktop - fiber->stackstart;
        Janet *mem = fiber->data + fiber->stackstart;
        JanetBuffer buffer;
        janet_buffer_init(&buffer, 10 * count);
        for (int32_t i = 0; i < count; i++)
            janet_to_string_b(&buffer, mem[i]);
        stack[D] = janet_stringv(buffer.data, buffer.count);
        janet_buffer_deinit(&buffer);
        fiber->stacktop = fiber->stackstart;
        vm_checkgc_pcnext();
    }

    VM_OP(JOP_MAKE_BUFFER) {
        int32_t count = fiber->stacktop - fiber->stackstart;
        Janet *mem = fiber->data + fiber->stackstart;
        JanetBuffer *buffer = janet_buffer(10 * count);
        for (int32_t i = 0; i < count; i++)
            janet_to_string_b(buffer, mem[i]);
        stack[D] = janet_wrap_buffer(buffer);
        fiber->stacktop = fiber->stackstart;
        vm_checkgc_pcnext();
    }

    VM_END()
}

/*
 * Execute a single instruction in the fiber. Does this by inspecting
 * the fiber, setting a breakpoint at the next instruction, executing, and
 * reseting breakpoints to how they were prior. Yes, it's a bit hacky.
 */
JanetSignal janet_step(JanetFiber *fiber, Janet in, Janet *out) {
    /* No finished or currently alive fibers. */
    JanetFiberStatus status = janet_fiber_status(fiber);
    if (status == JANET_STATUS_ALIVE ||
            status == JANET_STATUS_DEAD ||
            status == JANET_STATUS_ERROR) {
        janet_panicf("cannot step fiber with status :%s", janet_status_names[status]);
    }

    /* Get PC for setting breakpoints */
    uint32_t *pc = janet_stack_frame(fiber->data + fiber->frame)->pc;

    /* Check current opcode (sans debug flag). This tells us where the next or next two candidate
     * instructions will be. Usually it's the next instruction in memory,
     * but for branching instructions it is also the target of the branch. */
    uint32_t *nexta = NULL, *nextb = NULL, olda = 0, oldb = 0;

    /* Set temporary breakpoints */
    switch (*pc & 0x7F) {
        default:
            nexta = pc + 1;
            break;
        /* These we just ignore for now. Supporting them means
         * we could step into and out of functions (including JOP_CALL). */
        case JOP_RETURN_NIL:
        case JOP_RETURN:
        case JOP_ERROR:
        case JOP_TAILCALL:
            break;
        case JOP_JUMP:
            nexta = pc + DS;
            break;
        case JOP_JUMP_IF:
        case JOP_JUMP_IF_NOT:
            nexta = pc + 1;
            nextb = pc + ES;
            break;
    }
    if (nexta) {
        olda = *nexta;
        *nexta |= 0x80;
    }
    if (nextb) {
        oldb = *nextb;
        *nextb |= 0x80;
    }

    /* Go */
    JanetSignal signal = janet_continue(fiber, in, out);

    /* Restore */
    if (nexta) *nexta = olda;
    if (nextb) *nextb = oldb;

    return signal;
}

Janet janet_call(JanetFunction *fun, int32_t argc, const Janet *argv) {
    /* Check entry conditions */
    if (!janet_vm_fiber)
        janet_panic("janet_call failed because there is no current fiber");
    if (janet_vm_stackn >= JANET_RECURSION_GUARD)
        janet_panic("C stack recursed too deeply");

    /* Tracing */
    if (fun->gc.flags & JANET_FUNCFLAG_TRACE) {
        vm_do_trace(fun, argc, argv);
    }

    /* Push frame */
    janet_fiber_pushn(janet_vm_fiber, argv, argc);
    if (janet_fiber_funcframe(janet_vm_fiber, fun)) {
        janet_panicf("arity mismatch in %v", janet_wrap_function(fun));
    }
    janet_fiber_frame(janet_vm_fiber)->flags |= JANET_STACKFRAME_ENTRANCE;

    /* Set up */
    int32_t oldn = janet_vm_stackn++;
    int handle = janet_gclock();

    /* Run vm */
    janet_vm_fiber->flags |= JANET_FIBER_RESUME_NO_USEVAL | JANET_FIBER_RESUME_NO_SKIP;
    JanetSignal signal = run_vm(janet_vm_fiber, janet_wrap_nil());

    /* Teardown */
    janet_vm_stackn = oldn;
    janet_gcunlock(handle);

    if (signal != JANET_SIGNAL_OK) {
        janet_panicv(*janet_vm_return_reg);
    }

    return *janet_vm_return_reg;
}

static JanetSignal janet_check_can_resume(JanetFiber *fiber, Janet *out) {
    /* Check conditions */
    JanetFiberStatus old_status = janet_fiber_status(fiber);
    if (janet_vm_stackn >= JANET_RECURSION_GUARD) {
        janet_fiber_set_status(fiber, JANET_STATUS_ERROR);
        *out = janet_cstringv("C stack recursed too deeply");
        return JANET_SIGNAL_ERROR;
    }
    if (old_status == JANET_STATUS_ALIVE ||
            old_status == JANET_STATUS_DEAD ||
            (old_status >= JANET_STATUS_USER0 && old_status <= JANET_STATUS_USER4) ||
            old_status == JANET_STATUS_ERROR) {
        const uint8_t *str = janet_formatc("cannot resume fiber with status :%s",
                                           janet_status_names[old_status]);
        *out = janet_wrap_string(str);
        return JANET_SIGNAL_ERROR;
    }
    return JANET_SIGNAL_OK;
}

static JanetSignal janet_continue_no_check(JanetFiber *fiber, Janet in, Janet *out) {
    jmp_buf buf;

    JanetFiberStatus old_status = janet_fiber_status(fiber);

    /* Continue child fiber if it exists */
    if (fiber->child) {
        if (janet_vm_root_fiber == NULL) janet_vm_root_fiber = fiber;
        JanetFiber *child = fiber->child;
        janet_vm_stackn++;
        JanetSignal sig = janet_continue(child, in, &in);
        janet_vm_stackn--;
        if (janet_vm_root_fiber == fiber) janet_vm_root_fiber = NULL;
        if (sig != JANET_SIGNAL_OK && !(child->flags & (1 << sig))) {
            *out = in;
            return sig;
        }
        fiber->child = NULL;
    }

    /* Handle new fibers being resumed with a non-nil value */
    if (old_status == JANET_STATUS_NEW && !janet_checktype(in, JANET_NIL)) {
        Janet *stack = fiber->data + fiber->frame;
        JanetFunction *func = janet_stack_frame(stack)->func;
        if (func) {
            if (func->def->arity > 0) {
                stack[0] = in;
            } else if (func->def->flags & JANET_FUNCDEF_FLAG_VARARG) {
                stack[0] = janet_wrap_tuple(janet_tuple_n(&in, 1));
            }
        }
    }

    /* Save global state */
    int32_t oldn = janet_vm_stackn++;
    int handle = janet_vm_gc_suspend;
    JanetFiber *old_vm_fiber = janet_vm_fiber;
    jmp_buf *old_vm_jmp_buf = janet_vm_jmp_buf;
    Janet *old_vm_return_reg = janet_vm_return_reg;

    /* Setup fiber */
    if (janet_vm_root_fiber == NULL) janet_vm_root_fiber = fiber;
    janet_vm_fiber = fiber;
    janet_gcroot(janet_wrap_fiber(fiber));
    janet_fiber_set_status(fiber, JANET_STATUS_ALIVE);
    janet_vm_return_reg = out;
    janet_vm_jmp_buf = &buf;

    /* Run loop */
    JanetSignal signal;
    int jmpsig;
#if defined(JANET_BSD) || defined(JANET_APPLE)
    jmpsig = _setjmp(buf);
#else
    jmpsig = setjmp(buf);
#endif
    if (jmpsig) {
        signal = (JanetSignal) jmpsig;
    } else {
        signal = run_vm(fiber, in);
    }

    /* Tear down fiber */
    janet_fiber_set_status(fiber, signal);
    janet_gcunroot(janet_wrap_fiber(fiber));

    /* Restore global state */
    if (janet_vm_root_fiber == fiber) janet_vm_root_fiber = NULL;
    janet_vm_gc_suspend = handle;
    janet_vm_fiber = old_vm_fiber;
    janet_vm_stackn = oldn;
    janet_vm_return_reg = old_vm_return_reg;
    janet_vm_jmp_buf = old_vm_jmp_buf;

    return signal;
}

/* Enter the main vm loop */
JanetSignal janet_continue(JanetFiber *fiber, Janet in, Janet *out) {
    /* Check conditions */
    JanetSignal tmp_signal = janet_check_can_resume(fiber, out);
    if (tmp_signal) return tmp_signal;
    return janet_continue_no_check(fiber, in, out);
}

JanetSignal janet_pcall(
    JanetFunction *fun,
    int32_t argc,
    const Janet *argv,
    Janet *out,
    JanetFiber **f) {
    JanetFiber *fiber;
    if (f && *f) {
        fiber = janet_fiber_reset(*f, fun, argc, argv);
    } else {
        fiber = janet_fiber(fun, 64, argc, argv);
    }
    if (f) *f = fiber;
    if (!fiber) {
        *out = janet_cstringv("arity mismatch");
        return JANET_SIGNAL_ERROR;
    }
    return janet_continue(fiber, janet_wrap_nil(), out);
}

Janet janet_mcall(const char *name, int32_t argc, Janet *argv) {
    /* At least 1 argument */
    if (argc < 1) janet_panicf("method :%s expected at least 1 argument");
    /* Find method */
    Janet method = janet_method_lookup(argv[0], name);
    if (janet_checktype(method, JANET_NIL)) {
        janet_panicf("could not find method :%s for %v", name, argv[0]);
    }
    /* Invoke method */
    return janet_method_invoke(method, argc, argv);
}

/* Setup VM */
int janet_init(void) {
    /* Garbage collection */
    janet_vm_blocks = NULL;
    janet_vm_next_collection = 0;
    /* Setting memoryInterval to zero forces
     * a collection pretty much every cycle, which is
     * incredibly horrible for performance, but can help ensure
     * there are no memory bugs during development */
    janet_vm_gc_interval = 0x10000;
    janet_symcache_init();
    /* Initialize gc roots */
    janet_vm_roots = NULL;
    janet_vm_root_count = 0;
    janet_vm_root_capacity = 0;
    /* Scratch memory */
    janet_scratch_mem = NULL;
    janet_scratch_len = 0;
    janet_scratch_cap = 0;
    /* Initialize registry */
    janet_vm_registry = janet_table(0);
    janet_vm_abstract_registry = janet_table(0);
    janet_gcroot(janet_wrap_table(janet_vm_registry));
    janet_gcroot(janet_wrap_table(janet_vm_abstract_registry));
    /* Traversal */
    janet_vm_traversal = NULL;
    janet_vm_traversal_base = NULL;
    janet_vm_traversal_top = NULL;
    /* Core env */
    janet_vm_core_env = NULL;
    /* Seed RNG */
    janet_rng_seed(janet_default_rng(), 0);
    /* Fibers */
    janet_vm_fiber = NULL;
    janet_vm_root_fiber = NULL;
    janet_vm_stackn = 0;
    /* Threads */
#ifdef JANET_THREADS
    janet_threads_init();
#endif
    return 0;
}

/* Clear all memory associated with the VM */
void janet_deinit(void) {
    janet_clear_memory();
    janet_symcache_deinit();
    free(janet_vm_roots);
    janet_vm_roots = NULL;
    janet_vm_root_count = 0;
    janet_vm_root_capacity = 0;
    janet_vm_registry = NULL;
    janet_vm_abstract_registry = NULL;
    janet_vm_core_env = NULL;
<<<<<<< HEAD
    free(janet_vm_traversal_base);
=======
    janet_vm_fiber = NULL;
    janet_vm_root_fiber = NULL;
>>>>>>> e579d1d8
#ifdef JANET_THREADS
    janet_threads_deinit();
#endif
#ifdef JANET_NET
    janet_net_deinit();
#endif
}<|MERGE_RESOLUTION|>--- conflicted
+++ resolved
@@ -1443,12 +1443,9 @@
     janet_vm_registry = NULL;
     janet_vm_abstract_registry = NULL;
     janet_vm_core_env = NULL;
-<<<<<<< HEAD
     free(janet_vm_traversal_base);
-=======
     janet_vm_fiber = NULL;
     janet_vm_root_fiber = NULL;
->>>>>>> e579d1d8
 #ifdef JANET_THREADS
     janet_threads_deinit();
 #endif
