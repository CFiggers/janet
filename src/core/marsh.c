/*
* Copyright (c) 2021 Calvin Rose
*
* Permission is hereby granted, free of charge, to any person obtaining a copy
* of this software and associated documentation files (the "Software"), to
* deal in the Software without restriction, including without limitation the
* rights to use, copy, modify, merge, publish, distribute, sublicense, and/or
* sell copies of the Software, and to permit persons to whom the Software is
* furnished to do so, subject to the following conditions:
*
* The above copyright notice and this permission notice shall be included in
* all copies or substantial portions of the Software.
*
* THE SOFTWARE IS PROVIDED "AS IS", WITHOUT WARRANTY OF ANY KIND, EXPRESS OR
* IMPLIED, INCLUDING BUT NOT LIMITED TO THE WARRANTIES OF MERCHANTABILITY,
* FITNESS FOR A PARTICULAR PURPOSE AND NONINFRINGEMENT. IN NO EVENT SHALL THE
* AUTHORS OR COPYRIGHT HOLDERS BE LIABLE FOR ANY CLAIM, DAMAGES OR OTHER
* LIABILITY, WHETHER IN AN ACTION OF CONTRACT, TORT OR OTHERWISE, ARISING
* FROM, OUT OF OR IN CONNECTION WITH THE SOFTWARE OR THE USE OR OTHER DEALINGS
* IN THE SOFTWARE.
*/

#ifndef JANET_AMALG
#include "features.h"
#include <janet.h>
#include "state.h"
#include "vector.h"
#include "gc.h"
#include "fiber.h"
#include "util.h"
#endif

typedef struct {
    JanetBuffer *buf;
    JanetTable seen;
    JanetTable *rreg;
    JanetFuncEnv **seen_envs;
    JanetFuncDef **seen_defs;
    int32_t nextid;
} MarshalState;

/* Lead bytes in marshaling protocol */
enum {
    LB_REAL = 200,
    LB_NIL, /* 201 */
    LB_FALSE, /* 202 */
    LB_TRUE,  /* 203 */
    LB_FIBER, /* 204 */
    LB_INTEGER, /* 205 */
    LB_STRING, /* 206 */
    LB_SYMBOL, /* 207 */
    LB_KEYWORD, /* 208 */
    LB_ARRAY, /* 209 */
    LB_TUPLE, /* 210 */
    LB_TABLE, /* 211 */
    LB_TABLE_PROTO, /* 212 */
    LB_STRUCT, /* 213 */
    LB_BUFFER, /* 214 */
    LB_FUNCTION, /* 215 */
    LB_REGISTRY, /* 216 */
    LB_ABSTRACT, /* 217 */
    LB_REFERENCE, /* 218 */
    LB_FUNCENV_REF, /* 219 */
    LB_FUNCDEF_REF, /* 220 */
    LB_UNSAFE_CFUNCTION, /* 221 */
    LB_UNSAFE_POINTER, /* 222 */
<<<<<<< HEAD
    LB_STRUCT_PROTO, /* 223 */
=======
#ifdef JANET_EV
    LB_THREADED_ABSTRACT/* 223 */
#endif
>>>>>>> fd37567c
} LeadBytes;

/* Helper to look inside an entry in an environment */
static Janet entry_getval(Janet env_entry) {
    if (janet_checktype(env_entry, JANET_TABLE)) {
        JanetTable *entry = janet_unwrap_table(env_entry);
        Janet checkval = janet_table_get(entry, janet_ckeywordv("value"));
        if (janet_checktype(checkval, JANET_NIL)) {
            checkval = janet_table_get(entry, janet_ckeywordv("ref"));
        }
        return checkval;
    } else if (janet_checktype(env_entry, JANET_STRUCT)) {
        const JanetKV *entry = janet_unwrap_struct(env_entry);
        Janet checkval = janet_struct_get(entry, janet_ckeywordv("value"));
        if (janet_checktype(checkval, JANET_NIL)) {
            checkval = janet_struct_get(entry, janet_ckeywordv("ref"));
        }
        return checkval;
    } else {
        return janet_wrap_nil();
    }
}

/* Merge values from an environment into an existing lookup table. */
void janet_env_lookup_into(JanetTable *renv, JanetTable *env, const char *prefix, int recurse) {
    while (env) {
        for (int32_t i = 0; i < env->capacity; i++) {
            if (janet_checktype(env->data[i].key, JANET_SYMBOL)) {
                if (prefix) {
                    int32_t prelen = (int32_t) strlen(prefix);
                    const uint8_t *oldsym = janet_unwrap_symbol(env->data[i].key);
                    int32_t oldlen = janet_string_length(oldsym);
                    uint8_t *symbuf = janet_smalloc(prelen + oldlen);
                    safe_memcpy(symbuf, prefix, prelen);
                    safe_memcpy(symbuf + prelen, oldsym, oldlen);
                    Janet s = janet_symbolv(symbuf, prelen + oldlen);
                    janet_sfree(symbuf);
                    janet_table_put(renv, s, entry_getval(env->data[i].value));
                } else {
                    janet_table_put(renv,
                                    env->data[i].key,
                                    entry_getval(env->data[i].value));
                }
            }
        }
        env = recurse ? env->proto : NULL;
    }
}

/* Make a forward lookup table from an environment (for unmarshaling) */
JanetTable *janet_env_lookup(JanetTable *env) {
    JanetTable *renv = janet_table(env->count);
    janet_env_lookup_into(renv, env, NULL, 1);
    return renv;
}

/* Marshal an integer onto the buffer */
static void pushint(MarshalState *st, int32_t x) {
    if (x >= 0 && x < 128) {
        janet_buffer_push_u8(st->buf, x);
    } else if (x <= 8191 && x >= -8192) {
        uint8_t intbuf[2];
        intbuf[0] = ((x >> 8) & 0x3F) | 0x80;
        intbuf[1] = x & 0xFF;
        janet_buffer_push_bytes(st->buf, intbuf, 2);
    } else {
        uint8_t intbuf[5];
        intbuf[0] = LB_INTEGER;
        intbuf[1] = (x >> 24) & 0xFF;
        intbuf[2] = (x >> 16) & 0xFF;
        intbuf[3] = (x >> 8) & 0xFF;
        intbuf[4] = x & 0xFF;
        janet_buffer_push_bytes(st->buf, intbuf, 5);
    }
}

static void pushbyte(MarshalState *st, uint8_t b) {
    janet_buffer_push_u8(st->buf, b);
}

static void pushbytes(MarshalState *st, const uint8_t *bytes, int32_t len) {
    janet_buffer_push_bytes(st->buf, bytes, len);
}

/* Marshal a size_t onto the buffer */
static void push64(MarshalState *st, uint64_t x) {
    if (x <= 0xF0) {
        /* Single byte */
        pushbyte(st, (uint8_t) x);
    } else {
        /* Multibyte, little endian */
        uint8_t bytes[9];
        int nbytes = 0;
        while (x) {
            bytes[++nbytes] = x & 0xFF;
            x >>= 8;
        }
        bytes[0] = 0xF0 + nbytes;
        pushbytes(st, bytes, nbytes + 1);
    }
}

/* Forward declaration to enable mutual recursion. */
static void marshal_one(MarshalState *st, Janet x, int flags);
static void marshal_one_fiber(MarshalState *st, JanetFiber *fiber, int flags);
static void marshal_one_def(MarshalState *st, JanetFuncDef *def, int flags);
static void marshal_one_env(MarshalState *st, JanetFuncEnv *env, int flags);

/* Prevent stack overflows */
#define MARSH_STACKCHECK if ((flags & 0xFFFF) > JANET_RECURSION_GUARD) janet_panic("stack overflow")

/* Marshal a function env */
static void marshal_one_env(MarshalState *st, JanetFuncEnv *env, int flags) {
    MARSH_STACKCHECK;
    for (int32_t i = 0; i < janet_v_count(st->seen_envs); i++) {
        if (st->seen_envs[i] == env) {
            pushbyte(st, LB_FUNCENV_REF);
            pushint(st, i);
            return;
        }
    }
    janet_env_valid(env);
    janet_v_push(st->seen_envs, env);
    if (env->offset > 0 && (JANET_STATUS_ALIVE == janet_fiber_status(env->as.fiber))) {
        pushint(st, 0);
        pushint(st, env->length);
        Janet *values = env->as.fiber->data + env->offset;
        uint32_t *bitset = janet_stack_frame(values)->func->def->closure_bitset;
        for (int32_t i = 0; i < env->length; i++) {
            if (1 & (bitset[i >> 5] >> (i & 0x1F))) {
                marshal_one(st, values[i], flags + 1);
            } else {
                pushbyte(st, LB_NIL);
            }
        }
    } else {
        janet_env_maybe_detach(env);
        pushint(st, env->offset);
        pushint(st, env->length);
        if (env->offset > 0) {
            /* On stack variant */
            marshal_one(st, janet_wrap_fiber(env->as.fiber), flags + 1);
        } else {
            /* Off stack variant */
            for (int32_t i = 0; i < env->length; i++)
                marshal_one(st, env->as.values[i], flags + 1);
        }
    }
}

/* Marshal a sequence of u32s */
static void janet_marshal_u32s(MarshalState *st, const uint32_t *u32s, int32_t n) {
    for (int32_t i = 0; i < n; i++) {
        pushbyte(st, u32s[i] & 0xFF);
        pushbyte(st, (u32s[i] >> 8) & 0xFF);
        pushbyte(st, (u32s[i] >> 16) & 0xFF);
        pushbyte(st, (u32s[i] >> 24) & 0xFF);
    }
}

/* Marshal a function def */
static void marshal_one_def(MarshalState *st, JanetFuncDef *def, int flags) {
    MARSH_STACKCHECK;
    for (int32_t i = 0; i < janet_v_count(st->seen_defs); i++) {
        if (st->seen_defs[i] == def) {
            pushbyte(st, LB_FUNCDEF_REF);
            pushint(st, i);
            return;
        }
    }
    /* Add to lookup */
    janet_v_push(st->seen_defs, def);
    pushint(st, def->flags);
    pushint(st, def->slotcount);
    pushint(st, def->arity);
    pushint(st, def->min_arity);
    pushint(st, def->max_arity);
    pushint(st, def->constants_length);
    pushint(st, def->bytecode_length);
    if (def->flags & JANET_FUNCDEF_FLAG_HASENVS)
        pushint(st, def->environments_length);
    if (def->flags & JANET_FUNCDEF_FLAG_HASDEFS)
        pushint(st, def->defs_length);
    if (def->flags & JANET_FUNCDEF_FLAG_HASNAME)
        marshal_one(st, janet_wrap_string(def->name), flags);
    if (def->flags & JANET_FUNCDEF_FLAG_HASSOURCE)
        marshal_one(st, janet_wrap_string(def->source), flags);

    /* marshal constants */
    for (int32_t i = 0; i < def->constants_length; i++)
        marshal_one(st, def->constants[i], flags);

    /* marshal the bytecode */
    janet_marshal_u32s(st, def->bytecode, def->bytecode_length);

    /* marshal the environments if needed */
    for (int32_t i = 0; i < def->environments_length; i++)
        pushint(st, def->environments[i]);

    /* marshal the sub funcdefs if needed */
    for (int32_t i = 0; i < def->defs_length; i++)
        marshal_one_def(st, def->defs[i], flags);

    /* marshal source maps if needed */
    if (def->flags & JANET_FUNCDEF_FLAG_HASSOURCEMAP) {
        int32_t current = 0;
        for (int32_t i = 0; i < def->bytecode_length; i++) {
            JanetSourceMapping map = def->sourcemap[i];
            pushint(st, map.line - current);
            pushint(st, map.column);
            current = map.line;
        }
    }

    /* Marshal closure bitset, if needed */
    if (def->flags & JANET_FUNCDEF_FLAG_HASCLOBITSET) {
        janet_marshal_u32s(st, def->closure_bitset, ((def->slotcount + 31) >> 5));
    }
}

#define JANET_FIBER_FLAG_HASCHILD (1 << 29)
#define JANET_FIBER_FLAG_HASENV   (1 << 30)
#define JANET_STACKFRAME_HASENV   (INT32_MIN)

/* Marshal a fiber */
static void marshal_one_fiber(MarshalState *st, JanetFiber *fiber, int flags) {
    MARSH_STACKCHECK;
    int32_t fflags = fiber->flags;
    if (fiber->child) fflags |= JANET_FIBER_FLAG_HASCHILD;
    if (fiber->env) fflags |= JANET_FIBER_FLAG_HASENV;
    if (janet_fiber_status(fiber) == JANET_STATUS_ALIVE)
        janet_panic("cannot marshal alive fiber");
    pushint(st, fflags);
    pushint(st, fiber->frame);
    pushint(st, fiber->stackstart);
    pushint(st, fiber->stacktop);
    pushint(st, fiber->maxstack);
    /* Do frames */
    int32_t i = fiber->frame;
    int32_t j = fiber->stackstart - JANET_FRAME_SIZE;
    while (i > 0) {
        JanetStackFrame *frame = (JanetStackFrame *)(fiber->data + i - JANET_FRAME_SIZE);
        if (frame->env) frame->flags |= JANET_STACKFRAME_HASENV;
        if (!frame->func) janet_panic("cannot marshal fiber with c stackframe");
        pushint(st, frame->flags);
        pushint(st, frame->prevframe);
        int32_t pcdiff = (int32_t)(frame->pc - frame->func->def->bytecode);
        pushint(st, pcdiff);
        marshal_one(st, janet_wrap_function(frame->func), flags + 1);
        if (frame->env) marshal_one_env(st, frame->env, flags + 1);
        /* Marshal all values in the stack frame */
        for (int32_t k = i; k < j; k++)
            marshal_one(st, fiber->data[k], flags + 1);
        j = i - JANET_FRAME_SIZE;
        i = frame->prevframe;
    }
    if (fiber->env) {
        marshal_one(st, janet_wrap_table(fiber->env), flags + 1);
    }
    if (fiber->child)
        marshal_one(st, janet_wrap_fiber(fiber->child), flags + 1);
    marshal_one(st, fiber->last_value, flags + 1);
}

void janet_marshal_size(JanetMarshalContext *ctx, size_t value) {
    janet_marshal_int64(ctx, (int64_t) value);
}

void janet_marshal_int64(JanetMarshalContext *ctx, int64_t value) {
    MarshalState *st = (MarshalState *)(ctx->m_state);
    push64(st, (uint64_t) value);
}

void janet_marshal_int(JanetMarshalContext *ctx, int32_t value) {
    MarshalState *st = (MarshalState *)(ctx->m_state);
    pushint(st, value);
}

void janet_marshal_byte(JanetMarshalContext *ctx, uint8_t value) {
    MarshalState *st = (MarshalState *)(ctx->m_state);
    pushbyte(st, value);
}

void janet_marshal_bytes(JanetMarshalContext *ctx, const uint8_t *bytes, size_t len) {
    MarshalState *st = (MarshalState *)(ctx->m_state);
    if (len > INT32_MAX) janet_panic("size_t too large to fit in buffer");
    pushbytes(st, bytes, (int32_t) len);
}

void janet_marshal_janet(JanetMarshalContext *ctx, Janet x) {
    MarshalState *st = (MarshalState *)(ctx->m_state);
    marshal_one(st, x, ctx->flags + 1);
}

void janet_marshal_abstract(JanetMarshalContext *ctx, void *abstract) {
    MarshalState *st = (MarshalState *)(ctx->m_state);
    janet_table_put(&st->seen,
                    janet_wrap_abstract(abstract),
                    janet_wrap_integer(st->nextid++));
}

#define MARK_SEEN() \
    janet_table_put(&st->seen, x, janet_wrap_integer(st->nextid++))

static void marshal_one_abstract(MarshalState *st, Janet x, int flags) {
    void *abstract = janet_unwrap_abstract(x);
#ifdef JANET_EV
    /* Threaded abstract types get passed through as pointers in the unsafe mode */
    if ((flags & JANET_MARSHAL_UNSAFE) &&
            (JANET_MEMORY_THREADED_ABSTRACT == (janet_abstract_head(abstract)->gc.flags & JANET_MEM_TYPEBITS))) {

        /* Increment refcount before sending message. This prevents a "death in transit" problem
         * where a message is garbage collected while in transit between two threads - i.e., the sending threads
         * loses the reference and runs a garbage collection before the receiving thread gets the message. */
        janet_abstract_incref(abstract);
        pushbyte(st, LB_THREADED_ABSTRACT);
        pushbytes(st, (uint8_t *) &abstract, sizeof(abstract));
        MARK_SEEN();
        return;
    }
#endif
    const JanetAbstractType *at = janet_abstract_type(abstract);
    if (at->marshal) {
        pushbyte(st, LB_ABSTRACT);
        marshal_one(st, janet_csymbolv(at->name), flags + 1);
        JanetMarshalContext context = {st, NULL, flags, NULL, at};
        at->marshal(abstract, &context);
    } else {
        janet_panicf("cannot marshal %p", x);
    }
}

/* The main body of the marshaling function. Is the main
 * entry point for the mutually recursive functions. */
static void marshal_one(MarshalState *st, Janet x, int flags) {
    MARSH_STACKCHECK;
    JanetType type = janet_type(x);

    /* Check simple primitives (non reference types, no benefit from memoization) */
    switch (type) {
        default:
            break;
        case JANET_NIL:
            pushbyte(st, LB_NIL);
            return;
        case JANET_BOOLEAN:
            pushbyte(st, janet_unwrap_boolean(x) ? LB_TRUE : LB_FALSE);
            return;
        case JANET_NUMBER: {
            double xval = janet_unwrap_number(x);
            if (janet_checkintrange(xval)) {
                pushint(st, (int32_t) xval);
                return;
            }
            break;
        }
    }

    /* Check reference and registry value */
    {
        Janet check = janet_table_get(&st->seen, x);
        if (janet_checkint(check)) {
            pushbyte(st, LB_REFERENCE);
            pushint(st, janet_unwrap_integer(check));
            return;
        }
        if (st->rreg) {
            check = janet_table_get(st->rreg, x);
            if (janet_checktype(check, JANET_SYMBOL)) {
                MARK_SEEN();
                const uint8_t *regname = janet_unwrap_symbol(check);
                pushbyte(st, LB_REGISTRY);
                pushint(st, janet_string_length(regname));
                pushbytes(st, regname, janet_string_length(regname));
                return;
            }
        }
    }

    /* Reference types */
    switch (type) {
        case JANET_NUMBER: {
            union {
                double d;
                uint8_t bytes[8];
            } u;
            u.d = janet_unwrap_number(x);
#ifdef JANET_BIG_ENDIAN
            /* Swap byte order */
            uint8_t temp;
            temp = u.bytes[7];
            u.bytes[7] = u.bytes[0];
            u.bytes[0] = temp;
            temp = u.bytes[6];
            u.bytes[6] = u.bytes[1];
            u.bytes[1] = temp;
            temp = u.bytes[5];
            u.bytes[5] = u.bytes[2];
            u.bytes[2] = temp;
            temp = u.bytes[4];
            u.bytes[4] = u.bytes[3];
            u.bytes[3] = temp;
#endif
            pushbyte(st, LB_REAL);
            pushbytes(st, u.bytes, 8);
            MARK_SEEN();
            return;
        }
        case JANET_STRING:
        case JANET_SYMBOL:
        case JANET_KEYWORD: {
            const uint8_t *str = janet_unwrap_string(x);
            int32_t length = janet_string_length(str);
            /* Record reference */
            MARK_SEEN();
            uint8_t lb = (type == JANET_STRING) ? LB_STRING :
                         (type == JANET_SYMBOL) ? LB_SYMBOL :
                         LB_KEYWORD;
            pushbyte(st, lb);
            pushint(st, length);
            pushbytes(st, str, length);
            return;
        }
        case JANET_BUFFER: {
            JanetBuffer *buffer = janet_unwrap_buffer(x);
            /* Record reference */
            MARK_SEEN();
            pushbyte(st, LB_BUFFER);
            pushint(st, buffer->count);
            pushbytes(st, buffer->data, buffer->count);
            return;
        }
        case JANET_ARRAY: {
            int32_t i;
            JanetArray *a = janet_unwrap_array(x);
            MARK_SEEN();
            pushbyte(st, LB_ARRAY);
            pushint(st, a->count);
            for (i = 0; i < a->count; i++)
                marshal_one(st, a->data[i], flags + 1);
            return;
        }
        case JANET_TUPLE: {
            int32_t i, count, flag;
            const Janet *tup = janet_unwrap_tuple(x);
            count = janet_tuple_length(tup);
            flag = janet_tuple_flag(tup) >> 16;
            pushbyte(st, LB_TUPLE);
            pushint(st, count);
            pushint(st, flag);
            for (i = 0; i < count; i++)
                marshal_one(st, tup[i], flags + 1);
            /* Mark as seen AFTER marshaling */
            MARK_SEEN();
            return;
        }
        case JANET_TABLE: {
            JanetTable *t = janet_unwrap_table(x);
            MARK_SEEN();
            pushbyte(st, t->proto ? LB_TABLE_PROTO : LB_TABLE);
            pushint(st, t->count);
            if (t->proto)
                marshal_one(st, janet_wrap_table(t->proto), flags + 1);
            for (int32_t i = 0; i < t->capacity; i++) {
                if (janet_checktype(t->data[i].key, JANET_NIL))
                    continue;
                marshal_one(st, t->data[i].key, flags + 1);
                marshal_one(st, t->data[i].value, flags + 1);
            }
            return;
        }
        case JANET_STRUCT: {
            int32_t count;
            const JanetKV *struct_ = janet_unwrap_struct(x);
            count = janet_struct_length(struct_);
            pushbyte(st, janet_struct_proto(struct_) ? LB_STRUCT_PROTO : LB_STRUCT);
            pushint(st, count);
            if (janet_struct_proto(struct_))
                marshal_one(st, janet_wrap_struct(janet_struct_proto(struct_)), flags + 1);
            for (int32_t i = 0; i < janet_struct_capacity(struct_); i++) {
                if (janet_checktype(struct_[i].key, JANET_NIL))
                    continue;
                marshal_one(st, struct_[i].key, flags + 1);
                marshal_one(st, struct_[i].value, flags + 1);
            }
            /* Mark as seen AFTER marshaling */
            MARK_SEEN();
            return;
        }
        case JANET_ABSTRACT: {
            marshal_one_abstract(st, x, flags);
            return;
        }
        case JANET_FUNCTION: {
            pushbyte(st, LB_FUNCTION);
            JanetFunction *func = janet_unwrap_function(x);
            pushint(st, func->def->environments_length);
            /* Mark seen before reading def */
            MARK_SEEN();
            marshal_one_def(st, func->def, flags);
            for (int32_t i = 0; i < func->def->environments_length; i++)
                marshal_one_env(st, func->envs[i], flags + 1);
            return;
        }
        case JANET_FIBER: {
            MARK_SEEN();
            pushbyte(st, LB_FIBER);
            marshal_one_fiber(st, janet_unwrap_fiber(x), flags + 1);
            return;
        }
        case JANET_CFUNCTION: {
            if (!(flags & JANET_MARSHAL_UNSAFE)) goto no_registry;
            MARK_SEEN();
            pushbyte(st, LB_UNSAFE_CFUNCTION);
            JanetCFunction cfn = janet_unwrap_cfunction(x);
            pushbytes(st, (uint8_t *) &cfn, sizeof(JanetCFunction));
            return;
        }
        case JANET_POINTER: {
            if (!(flags & JANET_MARSHAL_UNSAFE)) goto no_registry;
            MARK_SEEN();
            pushbyte(st, LB_UNSAFE_POINTER);
            void *ptr = janet_unwrap_pointer(x);
            pushbytes(st, (uint8_t *) &ptr, sizeof(void *));
            return;
        }
    no_registry:
        default: {
            janet_panicf("no registry value and cannot marshal %p", x);
        }
    }
#undef MARK_SEEN
}

void janet_marshal(
    JanetBuffer *buf,
    Janet x,
    JanetTable *rreg,
    int flags) {
    MarshalState st;
    st.buf = buf;
    st.nextid = 0;
    st.seen_defs = NULL;
    st.seen_envs = NULL;
    st.rreg = rreg;
    janet_table_init(&st.seen, 0);
    marshal_one(&st, x, flags);
    janet_table_deinit(&st.seen);
    janet_v_free(st.seen_envs);
    janet_v_free(st.seen_defs);
}

typedef struct {
    jmp_buf err;
    Janet *lookup;
    JanetTable *reg;
    JanetFuncEnv **lookup_envs;
    JanetFuncDef **lookup_defs;
    const uint8_t *start;
    const uint8_t *end;
} UnmarshalState;

#define MARSH_EOS(st, data) do { \
    if ((data) >= (st)->end) janet_panic("unexpected end of source");\
} while (0)

/* Helper to read a 32 bit integer from an unmarshal state */
static int32_t readint(UnmarshalState *st, const uint8_t **atdata) {
    const uint8_t *data = *atdata;
    int32_t ret;
    MARSH_EOS(st, data);
    if (*data < 128) {
        ret = *data++;
    } else if (*data < 192) {
        MARSH_EOS(st, data + 1);
        uint32_t uret = ((data[0] & 0x3F) << 8) + data[1];
        /* Sign extend 18 MSBs */
        uret |= (uret >> 13) ? 0xFFFFC000 : 0;
        ret = (int32_t)uret;
        data += 2;
    } else if (*data == LB_INTEGER) {
        MARSH_EOS(st, data + 4);
        uint32_t ui = ((uint32_t)(data[1]) << 24) |
                      ((uint32_t)(data[2]) << 16) |
                      ((uint32_t)(data[3]) << 8) |
                      (uint32_t)(data[4]);
        ret = (int32_t)ui;
        data += 5;
    } else {
        janet_panicf("expected integer, got byte %x at index %d",
                     *data,
                     data - st->start);
        ret = 0;
    }
    *atdata = data;
    return ret;
}

/* Helper to read a natural number (int >= 0). */
static int32_t readnat(UnmarshalState *st, const uint8_t **atdata) {
    int32_t ret = readint(st, atdata);
    if (ret < 0) {
        janet_panicf("expected integer >= 0, got %d", ret);
    }
    return ret;
}

/* Helper to read a size_t (up to 8 bytes unsigned). */
static uint64_t read64(UnmarshalState *st, const uint8_t **atdata) {
    uint64_t ret;
    const uint8_t *data = *atdata;
    MARSH_EOS(st, data);
    if (*data <= 0xF0) {
        /* Single byte */
        ret = *data;
        *atdata = data + 1;
    } else {
        /* Multibyte, little endian */
        int nbytes = *data - 0xF0;
        ret = 0;
        if (nbytes > 8) janet_panic("invalid 64 bit integer");
        MARSH_EOS(st, data + nbytes);
        for (int i = nbytes; i > 0; i--)
            ret = (ret << 8) + data[i];
        *atdata = data + nbytes + 1;
    }
    return ret;
}

/* Assert a janet type */
static void janet_asserttype(Janet x, JanetType t) {
    if (!janet_checktype(x, t)) {
        janet_panicf("expected type %T, got %v", 1 << t, x);
    }
}

/* Forward declarations for mutual recursion */
static const uint8_t *unmarshal_one(
    UnmarshalState *st,
    const uint8_t *data,
    Janet *out,
    int flags);
static const uint8_t *unmarshal_one_env(
    UnmarshalState *st,
    const uint8_t *data,
    JanetFuncEnv **out,
    int flags);
static const uint8_t *unmarshal_one_def(
    UnmarshalState *st,
    const uint8_t *data,
    JanetFuncDef **out,
    int flags);
static const uint8_t *unmarshal_one_fiber(
    UnmarshalState *st,
    const uint8_t *data,
    JanetFiber **out,
    int flags);

/* Unmarshal a funcenv */
static const uint8_t *unmarshal_one_env(
    UnmarshalState *st,
    const uint8_t *data,
    JanetFuncEnv **out,
    int flags) {
    MARSH_EOS(st, data);
    if (*data == LB_FUNCENV_REF) {
        data++;
        int32_t index = readint(st, &data);
        if (index < 0 || index >= janet_v_count(st->lookup_envs))
            janet_panicf("invalid funcenv reference %d", index);
        *out = st->lookup_envs[index];
    } else {
        JanetFuncEnv *env = janet_gcalloc(JANET_MEMORY_FUNCENV, sizeof(JanetFuncEnv));
        env->length = 0;
        env->offset = 0;
        env->as.values = NULL;
        janet_v_push(st->lookup_envs, env);
        int32_t offset = readnat(st, &data);
        int32_t length = readnat(st, &data);
        if (offset > 0) {
            Janet fiberv;
            /* On stack variant */
            data = unmarshal_one(st, data, &fiberv, flags);
            janet_asserttype(fiberv, JANET_FIBER);
            env->as.fiber = janet_unwrap_fiber(fiberv);
            /* Negative offset indicates untrusted input */
            env->offset = -offset;
        } else {
            /* Off stack variant */
            if (length == 0) {
                janet_panic("invalid funcenv length");
            }
            env->as.values = janet_malloc(sizeof(Janet) * (size_t) length);
            if (!env->as.values) {
                JANET_OUT_OF_MEMORY;
            }
            env->offset = 0;
            for (int32_t i = 0; i < length; i++)
                data = unmarshal_one(st, data, env->as.values + i, flags);
        }
        env->length = length;
        *out = env;
    }
    return data;
}

/* Unmarshal a series of u32s */
static const uint8_t *janet_unmarshal_u32s(UnmarshalState *st, const uint8_t *data, uint32_t *into, int32_t n) {
    for (int32_t i = 0; i < n; i++) {
        MARSH_EOS(st, data + 3);
        into[i] =
            (uint32_t)(data[0]) |
            ((uint32_t)(data[1]) << 8) |
            ((uint32_t)(data[2]) << 16) |
            ((uint32_t)(data[3]) << 24);
        data += 4;
    }
    return data;
}

/* Unmarshal a funcdef */
static const uint8_t *unmarshal_one_def(
    UnmarshalState *st,
    const uint8_t *data,
    JanetFuncDef **out,
    int flags) {
    MARSH_EOS(st, data);
    if (*data == LB_FUNCDEF_REF) {
        data++;
        int32_t index = readint(st, &data);
        if (index < 0 || index >= janet_v_count(st->lookup_defs))
            janet_panicf("invalid funcdef reference %d", index);
        *out = st->lookup_defs[index];
    } else {
        /* Initialize with values that will not break garbage collection
         * if unmarshalling fails. */
        JanetFuncDef *def = janet_gcalloc(JANET_MEMORY_FUNCDEF, sizeof(JanetFuncDef));
        def->environments_length = 0;
        def->defs_length = 0;
        def->constants_length = 0;
        def->bytecode_length = 0;
        def->name = NULL;
        def->source = NULL;
        def->closure_bitset = NULL;
        def->defs = NULL;
        def->environments = NULL;
        def->constants = NULL;
        def->bytecode = NULL;
        def->sourcemap = NULL;
        janet_v_push(st->lookup_defs, def);

        /* Set default lengths to zero */
        int32_t bytecode_length = 0;
        int32_t constants_length = 0;
        int32_t environments_length = 0;
        int32_t defs_length = 0;

        /* Read flags and other fixed values */
        def->flags = readint(st, &data);
        def->slotcount = readnat(st, &data);
        def->arity = readnat(st, &data);
        def->min_arity = readnat(st, &data);
        def->max_arity = readnat(st, &data);

        /* Read some lengths */
        constants_length = readnat(st, &data);
        bytecode_length = readnat(st, &data);
        if (def->flags & JANET_FUNCDEF_FLAG_HASENVS)
            environments_length = readnat(st, &data);
        if (def->flags & JANET_FUNCDEF_FLAG_HASDEFS)
            defs_length = readnat(st, &data);

        /* Check name and source (optional) */
        if (def->flags & JANET_FUNCDEF_FLAG_HASNAME) {
            Janet x;
            data = unmarshal_one(st, data, &x, flags + 1);
            janet_asserttype(x, JANET_STRING);
            def->name = janet_unwrap_string(x);
        }
        if (def->flags & JANET_FUNCDEF_FLAG_HASSOURCE) {
            Janet x;
            data = unmarshal_one(st, data, &x, flags + 1);
            janet_asserttype(x, JANET_STRING);
            def->source = janet_unwrap_string(x);
        }

        /* Unmarshal constants */
        if (constants_length) {
            def->constants = janet_malloc(sizeof(Janet) * constants_length);
            if (!def->constants) {
                JANET_OUT_OF_MEMORY;
            }
            for (int32_t i = 0; i < constants_length; i++)
                data = unmarshal_one(st, data, def->constants + i, flags + 1);
        } else {
            def->constants = NULL;
        }
        def->constants_length = constants_length;

        /* Unmarshal bytecode */
        def->bytecode = janet_malloc(sizeof(uint32_t) * bytecode_length);
        if (!def->bytecode) {
            JANET_OUT_OF_MEMORY;
        }
        data = janet_unmarshal_u32s(st, data, def->bytecode, bytecode_length);
        def->bytecode_length = bytecode_length;

        /* Unmarshal environments */
        if (def->flags & JANET_FUNCDEF_FLAG_HASENVS) {
            def->environments = janet_calloc(1, sizeof(int32_t) * (size_t) environments_length);
            if (!def->environments) {
                JANET_OUT_OF_MEMORY;
            }
            for (int32_t i = 0; i < environments_length; i++) {
                def->environments[i] = readint(st, &data);
            }
        } else {
            def->environments = NULL;
        }
        def->environments_length = environments_length;

        /* Unmarshal sub funcdefs */
        if (def->flags & JANET_FUNCDEF_FLAG_HASDEFS) {
            def->defs = janet_calloc(1, sizeof(JanetFuncDef *) * (size_t) defs_length);
            if (!def->defs) {
                JANET_OUT_OF_MEMORY;
            }
            for (int32_t i = 0; i < defs_length; i++) {
                data = unmarshal_one_def(st, data, def->defs + i, flags + 1);
            }
        } else {
            def->defs = NULL;
        }
        def->defs_length = defs_length;

        /* Unmarshal source maps if needed */
        if (def->flags & JANET_FUNCDEF_FLAG_HASSOURCEMAP) {
            int32_t current = 0;
            def->sourcemap = janet_malloc(sizeof(JanetSourceMapping) * (size_t) bytecode_length);
            if (!def->sourcemap) {
                JANET_OUT_OF_MEMORY;
            }
            for (int32_t i = 0; i < bytecode_length; i++) {
                current += readint(st, &data);
                def->sourcemap[i].line = current;
                def->sourcemap[i].column = readint(st, &data);
            }
        } else {
            def->sourcemap = NULL;
        }

        /* Unmarshal closure bitset if needed */
        if (def->flags & JANET_FUNCDEF_FLAG_HASCLOBITSET) {
            int32_t n = (def->slotcount + 31) >> 5;
            def->closure_bitset = janet_malloc(sizeof(uint32_t) * (size_t) n);
            if (NULL == def->closure_bitset) {
                JANET_OUT_OF_MEMORY;
            }
            data = janet_unmarshal_u32s(st, data, def->closure_bitset, n);
        }

        /* Validate */
        if (janet_verify(def))
            janet_panic("funcdef has invalid bytecode");

        /* Set def */
        *out = def;
    }
    return data;
}

/* Unmarshal a fiber */
static const uint8_t *unmarshal_one_fiber(
    UnmarshalState *st,
    const uint8_t *data,
    JanetFiber **out,
    int flags) {

    /* Initialize a new fiber with gc friendly defaults */
    JanetFiber *fiber = janet_gcalloc(JANET_MEMORY_FIBER, sizeof(JanetFiber));
    fiber->flags = 0;
    fiber->frame = 0;
    fiber->stackstart = 0;
    fiber->stacktop = 0;
    fiber->capacity = 0;
    fiber->maxstack = 0;
    fiber->data = NULL;
    fiber->child = NULL;
    fiber->env = NULL;
    fiber->last_value = janet_wrap_nil();
#ifdef JANET_EV
    fiber->waiting = NULL;
    fiber->sched_id = 0;
    fiber->supervisor_channel = NULL;
#endif

    /* Push fiber to seen stack */
    janet_v_push(st->lookup, janet_wrap_fiber(fiber));

    /* Read ints */
    int32_t fiber_flags = readint(st, &data);
    int32_t frame = readnat(st, &data);
    int32_t fiber_stackstart = readnat(st, &data);
    int32_t fiber_stacktop = readnat(st, &data);
    int32_t fiber_maxstack = readnat(st, &data);
    JanetTable *fiber_env = NULL;

    /* Check for bad flags and ints */
    if ((int32_t)(frame + JANET_FRAME_SIZE) > fiber_stackstart ||
            fiber_stackstart > fiber_stacktop ||
            fiber_stacktop > fiber_maxstack) {
        janet_panic("fiber has incorrect stack setup");
    }

    /* Allocate stack memory */
    fiber->capacity = fiber_stacktop + 10;
    fiber->data = janet_malloc(sizeof(Janet) * fiber->capacity);
    if (!fiber->data) {
        JANET_OUT_OF_MEMORY;
    }
    for (int32_t i = 0; i < fiber->capacity; i++) {
        fiber->data[i] = janet_wrap_nil();
    }

    /* get frames */
    int32_t stack = frame;
    int32_t stacktop = fiber_stackstart - JANET_FRAME_SIZE;
    while (stack > 0) {
        JanetFunction *func = NULL;
        JanetFuncDef *def = NULL;
        JanetFuncEnv *env = NULL;
        int32_t frameflags = readint(st, &data);
        int32_t prevframe = readnat(st, &data);
        int32_t pcdiff = readnat(st, &data);

        /* Get frame items */
        Janet *framestack = fiber->data + stack;
        JanetStackFrame *framep = janet_stack_frame(framestack);

        /* Get function */
        Janet funcv;
        data = unmarshal_one(st, data, &funcv, flags + 1);
        janet_asserttype(funcv, JANET_FUNCTION);
        func = janet_unwrap_function(funcv);
        def = func->def;

        /* Check env */
        if (frameflags & JANET_STACKFRAME_HASENV) {
            frameflags &= ~JANET_STACKFRAME_HASENV;
            data = unmarshal_one_env(st, data, &env, flags + 1);
        }

        /* Error checking */
        int32_t expected_framesize = def->slotcount;
        if (expected_framesize != stacktop - stack) {
            janet_panic("fiber stackframe size mismatch");
        }
        if (pcdiff >= def->bytecode_length) {
            janet_panic("fiber stackframe has invalid pc");
        }
        if ((int32_t)(prevframe + JANET_FRAME_SIZE) > stack) {
            janet_panic("fiber stackframe does not align with previous frame");
        }

        /* Get stack items */
        for (int32_t i = stack; i < stacktop; i++)
            data = unmarshal_one(st, data, fiber->data + i, flags + 1);

        /* Set frame */
        framep->env = env;
        framep->pc = def->bytecode + pcdiff;
        framep->prevframe = prevframe;
        framep->flags = frameflags;
        framep->func = func;

        /* Goto previous frame */
        stacktop = stack - JANET_FRAME_SIZE;
        stack = prevframe;
    }
    if (stack < 0) {
        janet_panic("fiber has too many stackframes");
    }

    /* Check for fiber env */
    if (fiber_flags & JANET_FIBER_FLAG_HASENV) {
        Janet envv;
        fiber_flags &= ~JANET_FIBER_FLAG_HASENV;
        data = unmarshal_one(st, data, &envv, flags + 1);
        janet_asserttype(envv, JANET_TABLE);
        fiber_env = janet_unwrap_table(envv);
    }

    /* Check for child fiber */
    if (fiber_flags & JANET_FIBER_FLAG_HASCHILD) {
        Janet fiberv;
        fiber_flags &= ~JANET_FIBER_FLAG_HASCHILD;
        data = unmarshal_one(st, data, &fiberv, flags + 1);
        janet_asserttype(fiberv, JANET_FIBER);
        fiber->child = janet_unwrap_fiber(fiberv);
    }

    /* Get the fiber last value */
    data = unmarshal_one(st, data, &fiber->last_value, flags + 1);

    /* We have valid fiber, finally construct remaining fields. */
    fiber->frame = frame;
    fiber->flags = fiber_flags;
    fiber->stackstart = fiber_stackstart;
    fiber->stacktop = fiber_stacktop;
    fiber->maxstack = fiber_maxstack;
    fiber->env = fiber_env;

    int status = janet_fiber_status(fiber);
    if (status < 0 || status > JANET_STATUS_ALIVE) {
        janet_panic("invalid fiber status");
    }

    /* Return data */
    *out = fiber;
    return data;
}

void janet_unmarshal_ensure(JanetMarshalContext *ctx, size_t size) {
    UnmarshalState *st = (UnmarshalState *)(ctx->u_state);
    MARSH_EOS(st, ctx->data + size);
}

int32_t janet_unmarshal_int(JanetMarshalContext *ctx) {
    UnmarshalState *st = (UnmarshalState *)(ctx->u_state);
    return readint(st, &(ctx->data));
}

size_t janet_unmarshal_size(JanetMarshalContext *ctx) {
    return (size_t) janet_unmarshal_int64(ctx);
}

int64_t janet_unmarshal_int64(JanetMarshalContext *ctx) {
    UnmarshalState *st = (UnmarshalState *)(ctx->u_state);
    return read64(st, &(ctx->data));
}

uint8_t janet_unmarshal_byte(JanetMarshalContext *ctx) {
    UnmarshalState *st = (UnmarshalState *)(ctx->u_state);
    MARSH_EOS(st, ctx->data);
    return *(ctx->data++);
}

void janet_unmarshal_bytes(JanetMarshalContext *ctx, uint8_t *dest, size_t len) {
    UnmarshalState *st = (UnmarshalState *)(ctx->u_state);
    MARSH_EOS(st, ctx->data + len - 1);
    safe_memcpy(dest, ctx->data, len);
    ctx->data += len;
}

Janet janet_unmarshal_janet(JanetMarshalContext *ctx) {
    Janet ret;
    UnmarshalState *st = (UnmarshalState *)(ctx->u_state);
    ctx->data = unmarshal_one(st, ctx->data, &ret, ctx->flags);
    return ret;
}

void janet_unmarshal_abstract_reuse(JanetMarshalContext *ctx, void *p) {
    UnmarshalState *st = (UnmarshalState *)(ctx->u_state);
    if (ctx->at == NULL) {
        janet_panicf("janet_unmarshal_abstract called more than once");
    }
    janet_v_push(st->lookup, janet_wrap_abstract(p));
    ctx->at = NULL;
}

void *janet_unmarshal_abstract(JanetMarshalContext *ctx, size_t size) {
    void *p = janet_abstract(ctx->at, size);
    janet_unmarshal_abstract_reuse(ctx, p);
    return p;
}

static const uint8_t *unmarshal_one_abstract(UnmarshalState *st, const uint8_t *data, Janet *out, int flags) {
    Janet key;
    data = unmarshal_one(st, data, &key, flags + 1);
    const JanetAbstractType *at = janet_get_abstract_type(key);
    if (at == NULL) janet_panic("unknown abstract type");
    if (at->unmarshal) {
        JanetMarshalContext context = {NULL, st, flags, data, at};
        *out = janet_wrap_abstract(at->unmarshal(&context));
        if (context.at != NULL) {
            janet_panic("janet_unmarshal_abstract not called");
        }
        return context.data;
    }
    janet_panic("invalid abstract type - no unmarshal function pointer");
}

static const uint8_t *unmarshal_one(
    UnmarshalState *st,
    const uint8_t *data,
    Janet *out,
    int flags) {
    uint8_t lead;
    MARSH_STACKCHECK;
    MARSH_EOS(st, data);
    lead = data[0];
    if (lead < LB_REAL) {
        *out = janet_wrap_integer(readint(st, &data));
        return data;
    }
    switch (lead) {
        case LB_NIL:
            *out = janet_wrap_nil();
            return data + 1;
        case LB_FALSE:
            *out = janet_wrap_false();
            return data + 1;
        case LB_TRUE:
            *out = janet_wrap_true();
            return data + 1;
        case LB_INTEGER:
            /* Long integer */
            MARSH_EOS(st, data + 4);
            uint32_t ui = ((uint32_t)(data[4])) |
                          ((uint32_t)(data[3]) << 8) |
                          ((uint32_t)(data[2]) << 16) |
                          ((uint32_t)(data[1]) << 24);
            int32_t si = (int32_t)ui;
            *out = janet_wrap_integer(si);
            return data + 5;
        case LB_REAL:
            /* Real */
        {
            union {
                double d;
                uint8_t bytes[8];
            } u;
            MARSH_EOS(st, data + 8);
#ifdef JANET_BIG_ENDIAN
            u.bytes[0] = data[8];
            u.bytes[1] = data[7];
            u.bytes[2] = data[6];
            u.bytes[3] = data[5];
            u.bytes[4] = data[4];
            u.bytes[5] = data[3];
            u.bytes[6] = data[2];
            u.bytes[7] = data[1];
#else
            memcpy(&u.bytes, data + 1, sizeof(double));
#endif
            *out = janet_wrap_number_safe(u.d);
            janet_v_push(st->lookup, *out);
            return data + 9;
        }
        case LB_STRING:
        case LB_SYMBOL:
        case LB_BUFFER:
        case LB_KEYWORD:
        case LB_REGISTRY: {
            data++;
            int32_t len = readnat(st, &data);
            MARSH_EOS(st, data - 1 + len);
            if (lead == LB_STRING) {
                const uint8_t *str = janet_string(data, len);
                *out = janet_wrap_string(str);
            } else if (lead == LB_SYMBOL) {
                const uint8_t *str = janet_symbol(data, len);
                *out = janet_wrap_symbol(str);
            } else if (lead == LB_KEYWORD) {
                const uint8_t *str = janet_keyword(data, len);
                *out = janet_wrap_keyword(str);
            } else if (lead == LB_REGISTRY) {
                if (st->reg) {
                    Janet regkey = janet_symbolv(data, len);
                    *out = janet_table_get(st->reg, regkey);
                } else {
                    *out = janet_wrap_nil();
                }
            } else { /* (lead == LB_BUFFER) */
                JanetBuffer *buffer = janet_buffer(len);
                buffer->count = len;
                safe_memcpy(buffer->data, data, len);
                *out = janet_wrap_buffer(buffer);
            }
            janet_v_push(st->lookup, *out);
            return data + len;
        }
        case LB_FIBER: {
            JanetFiber *fiber;
            data = unmarshal_one_fiber(st, data + 1, &fiber, flags);
            *out = janet_wrap_fiber(fiber);
            return data;
        }
        case LB_FUNCTION: {
            JanetFunction *func;
            JanetFuncDef *def;
            data++;
            int32_t len = readnat(st, &data);
            if (len > 255) {
                janet_panicf("invalid function - too many environments (%d)", len);
            }
            func = janet_gcalloc(JANET_MEMORY_FUNCTION, sizeof(JanetFunction) +
                                 len * sizeof(JanetFuncEnv));
            func->def = NULL;
            *out = janet_wrap_function(func);
            janet_v_push(st->lookup, *out);
            data = unmarshal_one_def(st, data, &def, flags + 1);
            func->def = def;
            for (int32_t i = 0; i < len; i++) {
                data = unmarshal_one_env(st, data, &(func->envs[i]), flags + 1);
            }
            return data;
        }
        case LB_ABSTRACT: {
            data++;
            return unmarshal_one_abstract(st, data, out, flags);
        }
        case LB_REFERENCE:
        case LB_ARRAY:
        case LB_TUPLE:
        case LB_STRUCT:
        case LB_STRUCT_PROTO:
        case LB_TABLE:
        case LB_TABLE_PROTO:
            /* Things that open with integers */
        {
            data++;
            int32_t len = readnat(st, &data);
            /* DOS check */
            if (lead != LB_REFERENCE) {
                MARSH_EOS(st, data - 1 + len);
            }
            if (lead == LB_ARRAY) {
                /* Array */
                JanetArray *array = janet_array(len);
                array->count = len;
                *out = janet_wrap_array(array);
                janet_v_push(st->lookup, *out);
                for (int32_t i = 0; i < len; i++) {
                    data = unmarshal_one(st, data, array->data + i, flags + 1);
                }
            } else if (lead == LB_TUPLE) {
                /* Tuple */
                Janet *tup = janet_tuple_begin(len);
                int32_t flag = readint(st, &data);
                janet_tuple_flag(tup) |= flag << 16;
                for (int32_t i = 0; i < len; i++) {
                    data = unmarshal_one(st, data, tup + i, flags + 1);
                }
                *out = janet_wrap_tuple(janet_tuple_end(tup));
                janet_v_push(st->lookup, *out);
            } else if (lead == LB_STRUCT || lead == LB_STRUCT_PROTO) {
                /* Struct */
                JanetKV *struct_ = janet_struct_begin(len);
                if (lead == LB_STRUCT_PROTO) {
                    Janet proto;
                    data = unmarshal_one(st, data, &proto, flags + 1);
                    janet_asserttype(proto, JANET_STRUCT);
                    janet_struct_proto(struct_) = janet_unwrap_struct(proto);
                }
                for (int32_t i = 0; i < len; i++) {
                    Janet key, value;
                    data = unmarshal_one(st, data, &key, flags + 1);
                    data = unmarshal_one(st, data, &value, flags + 1);
                    janet_struct_put(struct_, key, value);
                }
                *out = janet_wrap_struct(janet_struct_end(struct_));
                janet_v_push(st->lookup, *out);
            } else if (lead == LB_REFERENCE) {
                if (len >= janet_v_count(st->lookup))
                    janet_panicf("invalid reference %d", len);
                *out = st->lookup[len];
            } else {
                /* Table */
                JanetTable *t = janet_table(len);
                *out = janet_wrap_table(t);
                janet_v_push(st->lookup, *out);
                if (lead == LB_TABLE_PROTO) {
                    Janet proto;
                    data = unmarshal_one(st, data, &proto, flags + 1);
                    janet_asserttype(proto, JANET_TABLE);
                    t->proto = janet_unwrap_table(proto);
                }
                for (int32_t i = 0; i < len; i++) {
                    Janet key, value;
                    data = unmarshal_one(st, data, &key, flags + 1);
                    data = unmarshal_one(st, data, &value, flags + 1);
                    janet_table_put(t, key, value);
                }
            }
            return data;
        }
        case LB_UNSAFE_POINTER: {
            MARSH_EOS(st, data + sizeof(void *));
            data++;
            if (!(flags & JANET_MARSHAL_UNSAFE)) {
                janet_panicf("unsafe flag not given, "
                             "will not unmarshal raw pointer at index %d",
                             (int)(data - st->start));
            }
            union {
                void *ptr;
                uint8_t bytes[sizeof(void *)];
            } u;
            memcpy(u.bytes, data, sizeof(void *));
            data += sizeof(void *);
            *out = janet_wrap_pointer(u.ptr);
            janet_v_push(st->lookup, *out);
            return data;
        }
        case LB_UNSAFE_CFUNCTION: {
            MARSH_EOS(st, data + sizeof(JanetCFunction));
            data++;
            if (!(flags & JANET_MARSHAL_UNSAFE)) {
                janet_panicf("unsafe flag not given, "
                             "will not unmarshal function pointer at index %d",
                             (int)(data - st->start));
            }
            union {
                JanetCFunction ptr;
                uint8_t bytes[sizeof(JanetCFunction)];
            } u;
            memcpy(u.bytes, data, sizeof(JanetCFunction));
            data += sizeof(JanetCFunction);
            *out = janet_wrap_cfunction(u.ptr);
            janet_v_push(st->lookup, *out);
            return data;
        }
#ifdef JANET_EV
        case LB_THREADED_ABSTRACT: {
            MARSH_EOS(st, data + sizeof(void *));
            data++;
            if (!(flags & JANET_MARSHAL_UNSAFE)) {
                janet_panicf("unsafe flag not given, "
                             "will not unmarshal threaded abstract pointer at index %d",
                             (int)(data - st->start));
            }
            union {
                void *ptr;
                uint8_t bytes[sizeof(void *)];
            } u;
            memcpy(u.bytes, data, sizeof(void *));
            data += sizeof(void *);

            if (flags & JANET_MARSHAL_DECREF) {
                /* Decrement immediately and don't bother putting into heap */
                janet_abstract_decref(u.ptr);
                *out = janet_wrap_nil();
            } else {
                *out = janet_wrap_abstract(u.ptr);
                Janet check = janet_table_get(&janet_vm.threaded_abstracts, *out);
                if (janet_checktype(check, JANET_NIL)) {
                    /* Transfers reference from threaded channel buffer to current heap */
                    janet_table_put(&janet_vm.threaded_abstracts, *out, janet_wrap_false());
                } else {
                    /* Heap reference already accounted for, remove threaded channel reference. */
                    janet_abstract_decref(u.ptr);
                }
            }

            janet_v_push(st->lookup, *out);
            return data;
        }
#endif
        default: {
            janet_panicf("unknown byte %x at index %d",
                         *data,
                         (int)(data - st->start));
            return NULL;
        }
    }
}

Janet janet_unmarshal(
    const uint8_t *bytes,
    size_t len,
    int flags,
    JanetTable *reg,
    const uint8_t **next) {
    UnmarshalState st;
    st.start = bytes;
    st.end = bytes + len;
    st.lookup_defs = NULL;
    st.lookup_envs = NULL;
    st.lookup = NULL;
    st.reg = reg;
    Janet out;
    const uint8_t *nextbytes = unmarshal_one(&st, bytes, &out, flags);
    if (next) *next = nextbytes;
    janet_v_free(st.lookup_defs);
    janet_v_free(st.lookup_envs);
    janet_v_free(st.lookup);
    return out;
}

/* C functions */

JANET_CORE_FN(cfun_env_lookup,
              "(env-lookup env)",
              "Creates a forward lookup table for unmarshalling from an environment. "
              "To create a reverse lookup table, use the invert function to swap keys "
              "and values in the returned table.") {
    janet_fixarity(argc, 1);
    JanetTable *env = janet_gettable(argv, 0);
    return janet_wrap_table(janet_env_lookup(env));
}

JANET_CORE_FN(cfun_marshal,
              "(marshal x &opt reverse-lookup buffer)",
              "Marshal a value into a buffer and return the buffer. The buffer "
              "can then later be unmarshalled to reconstruct the initial value. "
              "Optionally, one can pass in a reverse lookup table to not marshal "
              "aliased values that are found in the table. Then a forward "
              "lookup table can be used to recover the original value when "
              "unmarshalling.") {
    janet_arity(argc, 1, 3);
    JanetBuffer *buffer;
    JanetTable *rreg = NULL;
    if (argc > 1) {
        rreg = janet_gettable(argv, 1);
    }
    if (argc > 2) {
        buffer = janet_getbuffer(argv, 2);
    } else {
        buffer = janet_buffer(10);
    }
    janet_marshal(buffer, argv[0], rreg, 0);
    return janet_wrap_buffer(buffer);
}

JANET_CORE_FN(cfun_unmarshal,
              "(unmarshal buffer &opt lookup)",
              "Unmarshal a value from a buffer. An optional lookup table "
              "can be provided to allow for aliases to be resolved. Returns the value "
              "unmarshalled from the buffer.") {
    janet_arity(argc, 1, 2);
    JanetByteView view = janet_getbytes(argv, 0);
    JanetTable *reg = NULL;
    if (argc > 1) {
        reg = janet_gettable(argv, 1);
    }
    return janet_unmarshal(view.bytes, (size_t) view.len, 0, reg, NULL);
}

/* Module entry point */
void janet_lib_marsh(JanetTable *env) {
    JanetRegExt marsh_cfuns[] = {
        JANET_CORE_REG("marshal", cfun_marshal),
        JANET_CORE_REG("unmarshal", cfun_unmarshal),
        JANET_CORE_REG("env-lookup", cfun_env_lookup),
        JANET_REG_END
    };
    janet_core_cfuns_ext(env, NULL, marsh_cfuns);
}<|MERGE_RESOLUTION|>--- conflicted
+++ resolved
@@ -64,13 +64,10 @@
     LB_FUNCDEF_REF, /* 220 */
     LB_UNSAFE_CFUNCTION, /* 221 */
     LB_UNSAFE_POINTER, /* 222 */
-<<<<<<< HEAD
     LB_STRUCT_PROTO, /* 223 */
-=======
 #ifdef JANET_EV
-    LB_THREADED_ABSTRACT/* 223 */
+    LB_THREADED_ABSTRACT/* 224 */
 #endif
->>>>>>> fd37567c
 } LeadBytes;
 
 /* Helper to look inside an entry in an environment */
