/*
* Copyright (c) 2020 Calvin Rose
*
* Permission is hereby granted, free of charge, to any person obtaining a copy
* of this software and associated documentation files (the "Software"), to
* deal in the Software without restriction, including without limitation the
* rights to use, copy, modify, merge, publish, distribute, sublicense, and/or
* sell copies of the Software, and to permit persons to whom the Software is
* furnished to do so, subject to the following conditions:
*
* The above copyright notice and this permission notice shall be included in
* all copies or substantial portions of the Software.
*
* THE SOFTWARE IS PROVIDED "AS IS", WITHOUT WARRANTY OF ANY KIND, EXPRESS OR
* IMPLIED, INCLUDING BUT NOT LIMITED TO THE WARRANTIES OF MERCHANTABILITY,
* FITNESS FOR A PARTICULAR PURPOSE AND NONINFRINGEMENT. IN NO EVENT SHALL THE
* AUTHORS OR COPYRIGHT HOLDERS BE LIABLE FOR ANY CLAIM, DAMAGES OR OTHER
* LIABILITY, WHETHER IN AN ACTION OF CONTRACT, TORT OR OTHERWISE, ARISING
* FROM, OUT OF OR IN CONNECTION WITH THE SOFTWARE OR THE USE OR OTHER DEALINGS
* IN THE SOFTWARE.
*/

#ifndef JANET_AMALG
#include "features.h"
#include <janet.h>
#include "util.h"
#include "gc.h"
#include "state.h"
#include "fiber.h"
#endif

#ifdef JANET_EV

/* Includes */

#ifdef JANET_WINDOWS

#include <windows.h>

#else

#include <limits.h>
#include <errno.h>
#include <unistd.h>
#include <signal.h>
#include <sys/ioctl.h>
#include <sys/types.h>
#include <fcntl.h>

#ifdef JANET_BSD
#include <netinet/in.h>
#endif

#ifdef JANET_EV_EPOLL
#include <sys/epoll.h>
#include <sys/timerfd.h>
#endif

#endif

/* General queue */

/* Ring buffer for storing a list of fibers */
typedef struct {
    int32_t capacity;
    int32_t head;
    int32_t tail;
    void *data;
} JanetQueue;

#define JANET_MAX_Q_CAPACITY 0x7FFFFFF

static void janet_q_init(JanetQueue *q) {
    q->data = NULL;
    q->head = 0;
    q->tail = 0;
    q->capacity = 0;
}

static void janet_q_deinit(JanetQueue *q) {
    free(q->data);
}

static int32_t janet_q_count(JanetQueue *q) {
    return (q->head > q->tail)
           ? (q->tail + q->capacity - q->head)
           : (q->tail - q->head);
}

static int janet_q_push(JanetQueue *q, void *item, size_t itemsize) {
    int32_t count = janet_q_count(q);
    /* Resize if needed */
    if (count + 1 >= q->capacity) {
        if (count + 1 >= JANET_MAX_Q_CAPACITY) return 1;
        int32_t newcap = (count + 2) * 2;
        if (newcap > JANET_MAX_Q_CAPACITY) newcap = JANET_MAX_Q_CAPACITY;
        q->data = realloc(q->data, itemsize * newcap);
        if (NULL == q->data) {
            JANET_OUT_OF_MEMORY;
        }
        if (q->head > q->tail) {
            /* Two segments, fix 2nd seg. */
            int32_t newhead = q->head + (newcap - q->capacity);
            size_t seg1 = (size_t)(q->capacity - q->head);
            if (seg1 > 0) {
                memmove((char *) q->data + (newhead * itemsize),
                        (char *) q->data + (q->head * itemsize),
                        seg1 * itemsize);
            }
            q->head = newhead;
        }
        q->capacity = newcap;
    }
    memcpy((char *) q->data + itemsize * q->tail, item, itemsize);
    q->tail = q->tail + 1 < q->capacity ? q->tail + 1 : 0;
    return 0;
}

static int janet_q_pop(JanetQueue *q, void *out, size_t itemsize) {
    if (q->head == q->tail) return 1;
    memcpy(out, (char *) q->data + itemsize * q->head, itemsize);
    q->head = q->head + 1 < q->capacity ? q->head + 1 : 0;
    return 0;
}

/* New fibers to spawn or resume */
typedef struct JanetTask JanetTask;
struct JanetTask {
    JanetFiber *fiber;
    Janet value;
    JanetSignal sig;
};

/* Min priority queue of timestamps for timeouts. */
typedef int64_t JanetTimestamp;
typedef struct JanetTimeout JanetTimeout;
struct JanetTimeout {
    JanetTimestamp when;
    JanetFiber *fiber;
    uint32_t sched_id;
    int is_error;
};

/* Forward declaration */
static void janet_unlisten(JanetListenerState *state);

/* Global data */
JANET_THREAD_LOCAL size_t janet_vm_active_listeners = 0;
JANET_THREAD_LOCAL size_t janet_vm_tq_count = 0;
JANET_THREAD_LOCAL size_t janet_vm_tq_capacity = 0;
JANET_THREAD_LOCAL JanetQueue janet_vm_spawn;
JANET_THREAD_LOCAL JanetTimeout *janet_vm_tq = NULL;
JANET_THREAD_LOCAL JanetRNG janet_vm_ev_rng;

/* Get current timestamp (millisecond precision) */
static JanetTimestamp ts_now(void);

/* Get current timestamp + an interval (millisecond precision) */
static JanetTimestamp ts_delta(JanetTimestamp ts, double delta) {
    ts += (int64_t)round(delta * 1000);
    return ts;
}

/* Look at the next timeout value without
 * removing it. */
static int peek_timeout(JanetTimeout *out) {
    if (janet_vm_tq_count == 0) return 0;
    *out = janet_vm_tq[0];
    return 1;
}

/* Remove the next timeout from the priority queue */
static void pop_timeout(size_t index) {
    if (janet_vm_tq_count <= index) return;
    janet_vm_tq[index] = janet_vm_tq[--janet_vm_tq_count];
<<<<<<< HEAD
=======
    janet_vm_tq[index].fiber->timeout_index = (int32_t) index;
>>>>>>> 964a800d
    for (;;) {
        size_t left = (index << 1) + 1;
        size_t right = left + 1;
        size_t smallest = index;
        if (left < janet_vm_tq_count &&
                (janet_vm_tq[left].when < janet_vm_tq[smallest].when))
            smallest = left;
        if (right < janet_vm_tq_count &&
                (janet_vm_tq[right].when < janet_vm_tq[smallest].when))
            smallest = right;
        if (smallest == index) return;
        JanetTimeout temp = janet_vm_tq[index];
        janet_vm_tq[index] = janet_vm_tq[smallest];
        janet_vm_tq[smallest] = temp;
<<<<<<< HEAD
=======
        janet_vm_tq[index].fiber->timeout_index = (int32_t) index;
        janet_vm_tq[smallest].fiber->timeout_index = (int32_t) smallest;
>>>>>>> 964a800d
        index = smallest;
    }
}

/* Add a timeout to the timeout min heap */
static void add_timeout(JanetTimeout to) {
    size_t oldcount = janet_vm_tq_count;
    size_t newcount = oldcount + 1;
    if (newcount > janet_vm_tq_capacity) {
        size_t newcap = 2 * newcount;
        JanetTimeout *tq = realloc(janet_vm_tq, newcap * sizeof(JanetTimeout));
        if (NULL == tq) {
            JANET_OUT_OF_MEMORY;
        }
        janet_vm_tq = tq;
        janet_vm_tq_capacity = newcap;
    }
    /* Append */
    janet_vm_tq_count = (int32_t) newcount;
    janet_vm_tq[oldcount] = to;
    /* Heapify */
    size_t index = oldcount;
<<<<<<< HEAD
=======
    if (to.fiber->timeout_index >= 0) {
        pop_timeout(to.fiber->timeout_index);
    }
    to.fiber->timeout_index = (int32_t) index;
>>>>>>> 964a800d
    while (index > 0) {
        size_t parent = (index - 1) >> 1;
        if (janet_vm_tq[parent].when <= janet_vm_tq[index].when) break;
        /* Swap */
        JanetTimeout tmp = janet_vm_tq[index];
        janet_vm_tq[index] = janet_vm_tq[parent];
        janet_vm_tq[parent] = tmp;
        /* Next */
        index = parent;
    }
}

/* Create a new event listener */
static JanetListenerState *janet_listen_impl(JanetPollable *pollable, JanetListener behavior, int mask, size_t size, void *user) {
    if (pollable->_mask & mask) {
        janet_panic("cannot listen for duplicate event on pollable");
    }
    if (janet_vm_root_fiber->waiting != NULL) {
        janet_panic("current fiber is already waiting for event");
    }
    if (size < sizeof(JanetListenerState))
        size = sizeof(JanetListenerState);
    JanetListenerState *state = malloc(size);
    if (NULL == state) {
        JANET_OUT_OF_MEMORY;
    }
    state->machine = behavior;
    if (mask & JANET_ASYNC_LISTEN_SPAWNER) {
        state->fiber = NULL;
    } else {
        state->fiber = janet_vm_root_fiber;
        janet_vm_root_fiber->waiting = state;
    }
    mask |= JANET_ASYNC_LISTEN_SPAWNER;
    state->pollable = pollable;
    state->_mask = mask;
    state->_index = 0;
    pollable->_mask |= mask;
    janet_vm_active_listeners++;
    /* Prepend to linked list */
    state->_next = pollable->state;
    pollable->state = state;
    /* Emit INIT event for convenience */
    state->event = user;
    state->machine(state, JANET_ASYNC_EVENT_INIT);
    return state;
}

/* Indicate we are no longer listening for an event. This
 * frees the memory of the state machine as well. */
static void janet_unlisten_impl(JanetListenerState *state) {
    state->machine(state, JANET_ASYNC_EVENT_DEINIT);
    /* Remove state machine from poll list */
    JanetListenerState **iter = &(state->pollable->state);
    while (*iter && *iter != state)
        iter = &((*iter)->_next);
    janet_assert(*iter, "failed to remove listener");
    *iter = state->_next;
    janet_vm_active_listeners--;
    /* Remove mask */
    state->pollable->_mask &= ~(state->_mask);
    /* Ensure fiber does not reference this state */
    JanetFiber *fiber = state->fiber;
    if (NULL != fiber && fiber->waiting == state) {
        fiber->waiting = NULL;
    }
    free(state);
}

/* Call after creating a pollable */
void janet_pollable_init(JanetPollable *pollable, JanetHandle handle) {
    pollable->handle = handle;
    pollable->flags = 0;
    pollable->state = NULL;
    pollable->_mask = 0;
}

/* Mark a pollable for GC */
void janet_pollable_mark(JanetPollable *pollable) {
    JanetListenerState *state = pollable->state;
    while (NULL != state) {
        if (NULL != state->fiber) {
            janet_mark(janet_wrap_fiber(state->fiber));
        }
        (state->machine)(state, JANET_ASYNC_EVENT_MARK);
        state = state->_next;
    }
}

/* Must be called to close all pollables - does NOT call `close` for you.
 * Also does not free memory of the pollable, so can be used on close. */
void janet_pollable_deinit(JanetPollable *pollable) {
    pollable->flags |= JANET_POLL_FLAG_CLOSED;
    JanetListenerState *state = pollable->state;
    while (NULL != state) {
        state->machine(state, JANET_ASYNC_EVENT_CLOSE);
        JanetListenerState *next_state = state->_next;
        janet_unlisten_impl(state);
        state = next_state;
    }
    pollable->state = NULL;
}

/* Register a fiber to resume with value */
void janet_schedule_signal(JanetFiber *fiber, Janet value, JanetSignal sig) {
    if (fiber->flags & JANET_FIBER_FLAG_SCHEDULED) return;
    fiber->flags |= JANET_FIBER_FLAG_SCHEDULED;
    fiber->sched_id++;
    JanetTask t = { fiber, value, sig };
    janet_q_push(&janet_vm_spawn, &t, sizeof(t));
}

void janet_cancel(JanetFiber *fiber, Janet value) {
    janet_schedule_signal(fiber, value, JANET_SIGNAL_ERROR);
}

void janet_schedule(JanetFiber *fiber, Janet value) {
    janet_schedule_signal(fiber, value, JANET_SIGNAL_OK);
}

void janet_fiber_did_resume(JanetFiber *fiber) {
    /* Cancel any pending fibers */
    if (fiber->waiting) janet_unlisten(fiber->waiting);
}

/* Mark all pending tasks */
void janet_ev_mark(void) {
    JanetTask *tasks = janet_vm_spawn.data;
    if (janet_vm_spawn.head <= janet_vm_spawn.tail) {
        for (int32_t i = janet_vm_spawn.head; i < janet_vm_spawn.tail; i++) {
            janet_mark(janet_wrap_fiber(tasks[i].fiber));
            janet_mark(tasks[i].value);
        }
    } else {
        for (int32_t i = janet_vm_spawn.head; i < janet_vm_spawn.capacity; i++) {
            janet_mark(janet_wrap_fiber(tasks[i].fiber));
            janet_mark(tasks[i].value);
        }
        for (int32_t i = 0; i < janet_vm_spawn.tail; i++) {
            janet_mark(janet_wrap_fiber(tasks[i].fiber));
            janet_mark(tasks[i].value);
        }
    }
    for (size_t i = 0; i < janet_vm_tq_count; i++) {
        janet_mark(janet_wrap_fiber(janet_vm_tq[i].fiber));
    }
}

/* Run a top level task */
static void run_one(JanetFiber *fiber, Janet value, JanetSignal sigin) {
    fiber->flags &= ~JANET_FIBER_FLAG_SCHEDULED;
    Janet res;
    JanetSignal sig = janet_continue_signal(fiber, value, &res, sigin);
    if (sig != JANET_SIGNAL_OK && sig != JANET_SIGNAL_EVENT) {
        janet_stacktrace(fiber, res);
    }
}

/* Common init code */
void janet_ev_init_common(void) {
    janet_q_init(&janet_vm_spawn);
    janet_vm_active_listeners = 0;
    janet_vm_tq = NULL;
    janet_vm_tq_count = 0;
    janet_vm_tq_capacity = 0;
    janet_rng_seed(&janet_vm_ev_rng, 0);
}

/* Common deinit code */
void janet_ev_deinit_common(void) {
    janet_q_deinit(&janet_vm_spawn);
}

/* Short hand to yield to event loop */
void janet_await(void) {
    janet_signalv(JANET_SIGNAL_EVENT, janet_wrap_nil());
}

/* Set timeout for the current root fiber */
void janet_addtimeout(double sec) {
    JanetFiber *fiber = janet_vm_root_fiber;
    JanetTimeout to;
    to.when = ts_delta(ts_now(), sec);
    to.fiber = fiber;
    to.sched_id = fiber->sched_id;
    to.is_error = 1;
    add_timeout(to);
}

/* Channels */

typedef struct {
    JanetFiber *fiber;
    uint32_t sched_id;
    enum {
        JANET_CP_MODE_ITEM,
        JANET_CP_MODE_CHOICE_READ,
        JANET_CP_MODE_CHOICE_WRITE
    } mode;
} JanetChannelPending;

typedef struct {
    JanetQueue items;
    JanetQueue read_pending;
    JanetQueue write_pending;
    int32_t limit;
} JanetChannel;

#define JANET_MAX_CHANNEL_CAPACITY 0xFFFFFF

static void janet_chan_init(JanetChannel *chan, int32_t limit) {
    chan->limit = limit;
    janet_q_init(&chan->items);
    janet_q_init(&chan->read_pending);
    janet_q_init(&chan->write_pending);
}

static void janet_chan_deinit(JanetChannel *chan) {
    janet_q_deinit(&chan->read_pending);
    janet_q_deinit(&chan->write_pending);
    janet_q_deinit(&chan->items);
}

/*
 * Janet Channel abstract type
 */

/*static int janet_chanat_get(void *p, Janet key, Janet *out);*/
static int janet_chanat_mark(void *p, size_t s);
static int janet_chanat_gc(void *p, size_t s);

static const JanetAbstractType ChannelAT = {
    "core/channel",
    janet_chanat_gc,
    janet_chanat_mark,
    NULL, /* janet_chanat_get */
    JANET_ATEND_GET
};

static int janet_chanat_gc(void *p, size_t s) {
    (void) s;
    JanetChannel *channel = p;
    janet_chan_deinit(channel);
    return 0;
}

static void janet_chanat_mark_fq(JanetQueue *fq) {
    JanetChannelPending *pending = fq->data;
    if (fq->head <= fq->tail) {
        for (int32_t i = fq->head; i < fq->tail; i++)
            janet_mark(janet_wrap_fiber(pending[i].fiber));
    } else {
        for (int32_t i = fq->head; i < fq->capacity; i++)
            janet_mark(janet_wrap_fiber(pending[i].fiber));
        for (int32_t i = 0; i < fq->tail; i++)
            janet_mark(janet_wrap_fiber(pending[i].fiber));
    }
}

static int janet_chanat_mark(void *p, size_t s) {
    (void) s;
    JanetChannel *chan = p;
    janet_chanat_mark_fq(&chan->read_pending);
    janet_chanat_mark_fq(&chan->write_pending);
    JanetQueue *items = &chan->items;
    Janet *data = chan->items.data;
    if (items->head <= items->tail) {
        for (int32_t i = items->head; i < items->tail; i++)
            janet_mark(data[i]);
    } else {
        for (int32_t i = items->head; i < items->capacity; i++)
            janet_mark(data[i]);
        for (int32_t i = 0; i < items->tail; i++)
            janet_mark(data[i]);
    }
    return 0;
}

static Janet make_write_result(JanetChannel *channel) {
    Janet *tup = janet_tuple_begin(2);
    tup[0] = janet_ckeywordv("give");
    tup[1] = janet_wrap_abstract(channel);
    return janet_wrap_tuple(janet_tuple_end(tup));
}

static Janet make_read_result(JanetChannel *channel, Janet x) {
    Janet *tup = janet_tuple_begin(3);
    tup[0] = janet_ckeywordv("take");
    tup[1] = janet_wrap_abstract(channel);
    tup[2] = x;
    return janet_wrap_tuple(janet_tuple_end(tup));
}

/* Push a value to a channel, and return 1 if channel should block, zero otherwise.
 * If the push would block, will add to the write_pending queue in the channel. */
static int janet_channel_push(JanetChannel *channel, Janet x, int is_choice) {
    JanetChannelPending reader;
    int is_empty;
    do {
        is_empty = janet_q_pop(&channel->read_pending, &reader, sizeof(reader));
    } while (!is_empty && (reader.sched_id != reader.fiber->sched_id));
    if (is_empty) {
        /* No pending reader */
        if (janet_q_push(&channel->items, &x, sizeof(Janet))) {
            janet_panicf("channel overflow: %v", x);
        } else if (janet_q_count(&channel->items) > channel->limit) {
            /* Pushed successfully, but should block. */
            JanetChannelPending pending;
            pending.fiber = janet_vm_root_fiber,
            pending.sched_id = janet_vm_root_fiber->sched_id,
            pending.mode = is_choice ? JANET_CP_MODE_CHOICE_WRITE : JANET_CP_MODE_ITEM;
            janet_q_push(&channel->write_pending, &pending, sizeof(pending));
            return 1;
        }
    } else {
        /* Pending reader */
        if (reader.mode == JANET_CP_MODE_CHOICE_READ) {
            janet_schedule(reader.fiber, make_read_result(channel, x));
        } else {
            janet_schedule(reader.fiber, x);
        }
    }
    return 0;
}

/* Pop from a channel - returns 1 if item was obtain, 0 otherwise. The item
 * is returned by reference. If the pop would block, will add to the read_pending
 * queue in the channel. */
static int janet_channel_pop(JanetChannel *channel, Janet *item, int is_choice) {
    JanetChannelPending writer;
    if (janet_q_pop(&channel->items, item, sizeof(Janet))) {
        /* Queue empty */
        JanetChannelPending pending;
        pending.fiber = janet_vm_root_fiber,
        pending.sched_id = janet_vm_root_fiber->sched_id;
        pending.mode = is_choice ? JANET_CP_MODE_CHOICE_READ : JANET_CP_MODE_ITEM;
        janet_q_push(&channel->read_pending, &pending, sizeof(pending));
        return 0;
    }
    if (!janet_q_pop(&channel->write_pending, &writer, sizeof(writer))) {
        /* pending writer */
        if (writer.mode == JANET_CP_MODE_CHOICE_WRITE) {
            janet_schedule(writer.fiber, make_write_result(channel));
        } else {
            janet_schedule(writer.fiber, janet_wrap_abstract(channel));
        }
    }
    return 1;
}

/* Channel Methods */

static Janet cfun_channel_push(int32_t argc, Janet *argv) {
    janet_fixarity(argc, 2);
    JanetChannel *channel = janet_getabstract(argv, 0, &ChannelAT);
    if (janet_channel_push(channel, argv[1], 0)) {
        janet_await();
    }
    return argv[0];
}

static Janet cfun_channel_pop(int32_t argc, Janet *argv) {
    janet_fixarity(argc, 1);
    JanetChannel *channel = janet_getabstract(argv, 0, &ChannelAT);
    Janet item;
    if (janet_channel_pop(channel, &item, 0)) {
        janet_schedule(janet_vm_root_fiber, item);
    }
    janet_await();
}

static Janet cfun_channel_choice(int32_t argc, Janet *argv) {
    janet_arity(argc, 1, -1);
    int32_t len;
    const Janet *data;

    /* Check channels for immediate reads and writes */
    for (int32_t i = 0; i < argc; i++) {
        if (janet_indexed_view(argv[i], &data, &len) && len == 2) {
            /* Write */
            JanetChannel *chan = janet_getabstract(data, 0, &ChannelAT);
            if (janet_q_count(&chan->items) < chan->limit) {
                janet_channel_push(chan, data[1], 1);
                return make_write_result(chan);
            }
        } else {
            /* Read */
            JanetChannel *chan = janet_getabstract(argv, i, &ChannelAT);
            if (chan->items.head != chan->items.tail) {
                Janet item;
                janet_channel_pop(chan, &item, 1);
                return make_read_result(chan, item);
            }
        }
    }

    /* Wait for all readers or writers */
    for (int32_t i = 0; i < argc; i++) {
        if (janet_indexed_view(argv[i], &data, &len) && len == 2) {
            /* Write */
            JanetChannel *chan = janet_getabstract(data, 0, &ChannelAT);
            janet_channel_push(chan, data[1], 1);
        } else {
            /* Read */
            Janet item;
            JanetChannel *chan = janet_getabstract(argv, i, &ChannelAT);
            janet_channel_pop(chan, &item, 1);
        }
    }

    janet_await();
}

static Janet cfun_channel_full(int32_t argc, Janet *argv) {
    janet_fixarity(argc, 1);
    JanetChannel *channel = janet_getabstract(argv, 0, &ChannelAT);
    return janet_wrap_boolean(janet_q_count(&channel->items) >= channel->limit);
}

static Janet cfun_channel_capacity(int32_t argc, Janet *argv) {
    janet_fixarity(argc, 1);
    JanetChannel *channel = janet_getabstract(argv, 0, &ChannelAT);
    return janet_wrap_integer(channel->limit);
}

static Janet cfun_channel_count(int32_t argc, Janet *argv) {
    janet_fixarity(argc, 1);
    JanetChannel *channel = janet_getabstract(argv, 0, &ChannelAT);
    return janet_wrap_integer(janet_q_count(&channel->items));
}

/* Fisher yates shuffle of arguments to get fairness */
static void fisher_yates_args(int32_t argc, Janet *argv) {
    for (int32_t i = argc; i > 1; i--) {
        int32_t swap_index = janet_rng_u32(&janet_vm_ev_rng) % i;
        Janet temp = argv[swap_index];
        argv[swap_index] = argv[i - 1];
        argv[i - 1] = temp;
    }
}

static Janet cfun_channel_rchoice(int32_t argc, Janet *argv) {
    fisher_yates_args(argc, argv);
    return cfun_channel_choice(argc, argv);
}

static Janet cfun_channel_new(int32_t argc, Janet *argv) {
    janet_arity(argc, 0, 1);
    int32_t limit = janet_optnat(argv, argc, 0, 0);
    JanetChannel *channel = janet_abstract(&ChannelAT, sizeof(JanetChannel));
    janet_chan_init(channel, limit);
    return janet_wrap_abstract(channel);
}

/* Main event loop */

void janet_loop1_impl(int has_timeout, JanetTimestamp timeout);

void janet_loop1(void) {
    /* Schedule expired timers */
    JanetTimeout to;
    JanetTimestamp now = ts_now();
    while (peek_timeout(&to) && to.when <= now) {
        pop_timeout(0);
        if (to.fiber->sched_id == to.sched_id) {
            if (to.is_error) {
                janet_cancel(to.fiber, janet_cstringv("timeout"));
            } else {
                janet_schedule(to.fiber, janet_wrap_nil());
            }
        }
    }
    /* Run scheduled fibers */
    while (janet_vm_spawn.head != janet_vm_spawn.tail) {
        JanetTask task = {NULL, janet_wrap_nil(), JANET_SIGNAL_OK};
        janet_q_pop(&janet_vm_spawn, &task, sizeof(task));
        run_one(task.fiber, task.value, task.sig);
    }
    /* Poll for events */
    if (janet_vm_active_listeners || janet_vm_tq_count) {
        JanetTimeout to;
        memset(&to, 0, sizeof(to));
        int has_timeout;
        /* Drop timeouts that are no longer needed */
        while ((has_timeout = peek_timeout(&to)) && to.fiber->sched_id != to.sched_id) {
            pop_timeout(0);
        }
        /* Run polling implementation */
        janet_loop1_impl(has_timeout, to.when);
    }
}

<<<<<<< HEAD
void janet_loop(void) {
    while (janet_vm_active_listeners || (janet_vm_spawn.head != janet_vm_spawn.tail) || janet_vm_tq_count) {
        janet_loop1();
    }
}
;
#ifdef JANET_EV_EPOLL
=======
#ifdef JANET_WINDOWS

/* Epoll global data */
JANET_THREAD_LOCAL HANDLE janet_vm_iocp = NULL;

static JanetTimestamp ts_now(void) {
    return (JanetTimestamp) GetTickCount64();
}

void janet_ev_init(void) {
    janet_ev_init_common();
    janet_vm_iocp = CreateIoCompletionPort(INVALID_HANDLE_VALUE, NULL, 0, 0);
    if (NULL == janet_vm_iocp) janet_panic("could not create io completion port");
}

void janet_ev_deinit(void) {
    janet_ev_deinit_common();
    CloseHandle(janet_vm_iocp);
}

JanetListenerState *janet_listen(JanetPollable *pollable, JanetListener behavior, int mask, size_t size, void *user) {
    JanetListenerState *state = janet_listen_impl(pollable, behavior, mask, size, user);
    /* TODO - associate IO operation with listener state somehow
     * maybe we could require encoding the operation in a mask. */
    /* on windows, janet_listen does not actually start any listening behavior. */
    return state;
}


static void janet_unlisten(JanetListenerState *state) {
    /* We don't necessarily want to cancel all io on this pollable */
    janet_unlisten_impl(state);
}


void janet_loop1_impl(void) {
    /* Check for timeout */
    JanetTimeout to;
    memset(&to, 0, sizeof(to));
    int has_timeout = peek_timeout(&to);

    ULONG_PTR completionKey = 0;
    DWORD num_bytes_transfered = 0;
    LPOVERLAPPED overlapped;

    /* Calculate how long to wait before timeout */
    uint64_t waittime;
    if (has_timeout) {
        JanetTimestamp now = ts_now();
        if (now > to.when) {
            waittime = 0;
        } else {
            waittime = (uint64_t) (to.when - now);
        }
    } else {
        waittime = INFINITE;
    }
	BOOL result = GetQueuedCompletionStatus(janet_vm_iocp, &num_bytes_transfered, &completionKey, &overlapped, (DWORD) waittime);

	if (!result) {
        /* timeout ? */
        if (has_timeout) {
            /* Timer event */
            pop_timeout(0);
            /* Cancel waiters for this fiber */
            if (to.is_error) {
                janet_cancel(to.fiber, janet_cstringv("timeout"));
            } else {
                janet_schedule(to.fiber, janet_wrap_nil());
            }
        } else {
            JANET_EXIT("failed to get iocp GetQueuedCompletionStatus");
        }
	} else {
        JANET_EXIT("Unexpected event");
        /* Normal event */
        JanetListenerState *state = (JanetListenerState *) completionKey;
        state->event = overlapped;
        JanetAsyncStatus status = state->machine(state, JANET_ASYNC_EVENT_COMPLETE);
        if (status == JANET_ASYNC_STATUS_DONE)
            janet_unlisten(state);
    }
}


#elif defined(JANET_EV_POLL)
>>>>>>> 964a800d

/*
 * Start linux/epoll implementation
 */

static JanetTimestamp ts_now(void) {
    struct timespec now;
    janet_assert(-1 != clock_gettime(CLOCK_MONOTONIC, &now), "failed to get time");
    uint64_t res = 1000 * now.tv_sec;
    res += now.tv_nsec / 1000000;
    return res;
}

/* Epoll global data */
JANET_THREAD_LOCAL int janet_vm_epoll = 0;
JANET_THREAD_LOCAL int janet_vm_timerfd = 0;
JANET_THREAD_LOCAL int janet_vm_timer_enabled = 0;

static int make_epoll_events(int mask) {
    int events = EPOLLET;
    if (mask & JANET_ASYNC_LISTEN_READ)
        events |= EPOLLIN;
    if (mask & JANET_ASYNC_LISTEN_WRITE)
        events |= EPOLLOUT;
    return events;
}

/* Wait for the next event */
JanetListenerState *janet_listen(JanetPollable *pollable, JanetListener behavior, int mask, size_t size, void *user) {
    int is_first = !(pollable->state);
    int op = is_first ? EPOLL_CTL_ADD : EPOLL_CTL_MOD;
    JanetListenerState *state = janet_listen_impl(pollable, behavior, mask, size, user);
    struct epoll_event ev;
    ev.events = make_epoll_events(state->pollable->_mask);
    ev.data.ptr = pollable;
    int status;
    do {
        status = epoll_ctl(janet_vm_epoll, op, pollable->handle, &ev);
    } while (status == -1 && errno == EINTR);
    if (status == -1) {
        janet_unlisten_impl(state);
        janet_panicf("failed to schedule event: %s", strerror(errno));
    }
    return state;
}

/* Tell system we are done listening for a certain event */
static void janet_unlisten(JanetListenerState *state) {
    JanetPollable *pollable = state->pollable;
    int is_last = (state->_next == NULL && pollable->state == state);
    int op = is_last ? EPOLL_CTL_DEL : EPOLL_CTL_MOD;
    struct epoll_event ev;
    ev.events = make_epoll_events(pollable->_mask & ~state->_mask);
    ev.data.ptr = pollable;
    int status;
    do {
        status = epoll_ctl(janet_vm_epoll, op, pollable->handle, &ev);
    } while (status == -1 && errno == EINTR);
    if (status == -1) {
        janet_panicf("failed to unschedule event: %s", strerror(errno));
    }
    /* Destroy state machine and free memory */
    janet_unlisten_impl(state);
}

#define JANET_EPOLL_MAX_EVENTS 64
void janet_loop1_impl(int has_timeout, JanetTimestamp timeout) {
    if (janet_vm_timer_enabled || has_timeout) {
        memset(&its, 0, sizeof(its));
        if (has_timeout) {
            its.it_value.tv_sec = timeout / 1000;
            its.it_value.tv_nsec = (timeout % 1000) * 1000000;
        }
        timerfd_settime(janet_vm_timerfd, TFD_TIMER_ABSTIME, &its, NULL);
    }
    janet_vm_timer_enabled = has_timeout;

    /* Poll for events */
    struct epoll_event events[JANET_EPOLL_MAX_EVENTS];
    int ready;
    do {
        ready = epoll_wait(janet_vm_epoll, events, JANET_EPOLL_MAX_EVENTS, -1);
    } while (ready == -1 && errno == EINTR);
    if (ready == -1) {
        JANET_EXIT("failed to poll events");
    }

    /* Step state machines */
    for (int i = 0; i < ready; i++) {
        JanetPollable *pollable = events[i].data.ptr;
        if (NULL != pollable) { /* If NULL, is a timeout */
            int mask = events[i].events;
            JanetListenerState *state = pollable->state;
            state->event = events + i;
            while (NULL != state) {
                JanetListenerState *next_state = state->_next;
                JanetAsyncStatus status1 = JANET_ASYNC_STATUS_NOT_DONE;
                JanetAsyncStatus status2 = JANET_ASYNC_STATUS_NOT_DONE;
                if (mask & EPOLLOUT)
                    status1 = state->machine(state, JANET_ASYNC_EVENT_WRITE);
                if (mask & EPOLLIN)
                    status2 = state->machine(state, JANET_ASYNC_EVENT_READ);
                if (status1 == JANET_ASYNC_STATUS_DONE || status2 == JANET_ASYNC_STATUS_DONE)
                    janet_unlisten(state);
                state = next_state;
            }
        }
    }
}

void janet_ev_init(void) {
    janet_ev_init_common();
    janet_vm_epoll = epoll_create1(EPOLL_CLOEXEC);
    janet_vm_timerfd = timerfd_create(CLOCK_MONOTONIC, TFD_CLOEXEC | TFD_NONBLOCK);
    janet_vm_timer_enabled = 0;
    if (janet_vm_epoll == -1 || janet_vm_timerfd == -1) goto error;
    struct epoll_event ev;
    ev.events = EPOLLIN | EPOLLET;
    ev.data.ptr = NULL;
    if (-1 == epoll_ctl(janet_vm_epoll, EPOLL_CTL_ADD, janet_vm_timerfd, &ev)) goto error;
    return;
error:
    JANET_EXIT("failed to initialize event loop");
}

void janet_ev_deinit(void) {
    janet_ev_deinit_common();
    close(janet_vm_epoll);
    close(janet_vm_timerfd);
    janet_vm_epoll = 0;
}

/*
 * End epoll implementation
 */

#else

#include <poll.h>

/* Poll implementation */

static JanetTimestamp ts_now(void) {
    struct timespec now;
    janet_assert(-1 != clock_gettime(CLOCK_REALTIME, &now), "failed to get time");
    uint64_t res = 1000 * now.tv_sec;
    res += now.tv_nsec / 1000000;
    return res;
}

/* Epoll global data */
JANET_THREAD_LOCAL struct pollfd *janet_vm_fds = NULL;
JANET_THREAD_LOCAL JanetListenerState **janet_vm_listener_map = NULL;
JANET_THREAD_LOCAL size_t janet_vm_fdcap = 0;
JANET_THREAD_LOCAL size_t janet_vm_fdcount = 0;

static int make_poll_events(int mask) {
    int events = 0;
    if (mask & JANET_ASYNC_LISTEN_READ)
        events |= POLLIN;
    if (mask & JANET_ASYNC_LISTEN_WRITE)
        events |= POLLOUT;
    return events;
}

static void janet_push_pollfd(struct pollfd pfd) {
    if (janet_vm_fdcap == janet_vm_fdcount) {
        size_t newcap = janet_vm_fdcount ? janet_vm_fdcount * 2 : 16;
        janet_vm_fds = realloc(janet_vm_fds, newcap * sizeof(struct pollfd));
        if (NULL == janet_vm_fds) {
            JANET_OUT_OF_MEMORY;
        }
        janet_vm_listener_map = realloc(janet_vm_listener_map, newcap * sizeof(JanetListenerState *));
        if (NULL == janet_vm_listener_map) {
            JANET_OUT_OF_MEMORY;
        }
        janet_vm_fdcap = newcap;
    }
    janet_vm_fds[janet_vm_fdcount++] = pfd;
}

/* Wait for the next event */
JanetListenerState *janet_listen(JanetPollable *pollable, JanetListener behavior, int mask, size_t size, void *user) {
    JanetListenerState *state = janet_listen_impl(pollable, behavior, mask, size, user);
    struct pollfd ev;
    ev.fd = pollable->handle;
    ev.events = make_poll_events(state->pollable->_mask);
    ev.revents = 0;
    state->_index = janet_vm_fdcount;
    janet_push_pollfd(ev);
    janet_vm_listener_map[state->_index] = state;
    return state;
}

/* Tell system we are done listening for a certain event */
static void janet_unlisten(JanetListenerState *state) {
    janet_vm_fds[state->_index] = janet_vm_fds[--janet_vm_fdcount];
    JanetListenerState *replacer = janet_vm_listener_map[janet_vm_fdcount];
    janet_vm_listener_map[state->_index] = replacer;
    /* Update pointers in replacer */
    replacer->_index = state->_index;
    /* Destroy state machine and free memory */
    janet_unlisten_impl(state);
}

void janet_loop1_impl(int has_timeout, JanetTimestamp timeout) {
    /* Poll for events */
    int ready;
    do {
        if (has_timeout) {
            JanetTimestamp now = ts_now();
            ready = poll(janet_vm_fds, janet_vm_fdcount, now > timeout ? 0 : (int) (timeout - now));
        } else {
            ready = poll(janet_vm_fds, janet_vm_fdcount, -1);
        }
    } while (ready == -1 && errno == EINTR);
    if (ready == -1) {
        JANET_EXIT("failed to poll events");
    }

    /* Step state machines */
    for (size_t i = 0; i < janet_vm_fdcount; i++) {
        struct pollfd *pfd = janet_vm_fds + i;
        /* Skip fds where nothing interesting happened */
        if (!(pfd->revents & (pfd->events | POLLHUP | POLLERR | POLLNVAL))) continue;
        JanetListenerState *state = janet_vm_listener_map[i];
        /* Normal event */
        int mask = janet_vm_fds[i].revents;
        JanetAsyncStatus status1 = JANET_ASYNC_STATUS_NOT_DONE;
        JanetAsyncStatus status2 = JANET_ASYNC_STATUS_NOT_DONE;
        state->event = pfd;
        if (mask & POLLOUT)
            status1 = state->machine(state, JANET_ASYNC_EVENT_WRITE);
        if (mask & POLLIN)
            status2 = state->machine(state, JANET_ASYNC_EVENT_READ);
        if (status1 == JANET_ASYNC_STATUS_DONE || status2 == JANET_ASYNC_STATUS_DONE)
            janet_unlisten(state);
    }
}

void janet_ev_init(void) {
    janet_ev_init_common();
    janet_vm_fds = NULL;
    janet_vm_listener_map = NULL;
    janet_vm_fdcap = 0;
    janet_vm_fdcount = 0;
    return;
}

void janet_ev_deinit(void) {
    janet_ev_deinit_common();
    free(janet_vm_fds);
    free(janet_vm_listener_map);
    janet_vm_fds = NULL;
    janet_vm_listener_map = NULL;
    janet_vm_fdcap = 0;
    janet_vm_fdcount = 0;
}

#endif

/* C functions */

static Janet cfun_ev_go(int32_t argc, Janet *argv) {
    janet_arity(argc, 1, 2);
    JanetFiber *fiber = janet_getfiber(argv, 0);
    Janet value = argc == 2 ? argv[1] : janet_wrap_nil();
    janet_schedule(fiber, value);
    return argv[0];
}

static Janet cfun_ev_call(int32_t argc, Janet *argv) {
    janet_arity(argc, 1, -1);
    JanetFunction *fn = janet_getfunction(argv, 0);
    JanetFiber *fiber = janet_fiber(fn, 64, argc - 1, argv + 1);
    janet_schedule(fiber, janet_wrap_nil());
    return janet_wrap_fiber(fiber);
}

static Janet cfun_ev_sleep(int32_t argc, Janet *argv) {
    janet_fixarity(argc, 1);
    double sec = janet_getnumber(argv, 0);
    JanetTimeout to;
    to.when = ts_delta(ts_now(), sec);
    to.fiber = janet_vm_root_fiber;
    to.is_error = 0;
    to.sched_id = to.fiber->sched_id;
    add_timeout(to);
    janet_await();
}

static Janet cfun_ev_cancel(int32_t argc, Janet *argv) {
    janet_fixarity(argc, 2);
    JanetFiber *fiber = janet_getfiber(argv, 0);
    Janet err = argv[1];
    janet_cancel(fiber, err);
    return argv[0];
}

static const JanetReg ev_cfuns[] = {
    {
        "ev/call", cfun_ev_call,
        JDOC("(ev/call fn & args)\n\n"
             "Call a function asynchronously. Returns a fiber that is scheduled to "
             "run the function.")
    },
    {
        "ev/go", cfun_ev_go,
        JDOC("(ev/go fiber &opt value)\n\n"
             "Put a fiber on the event loop to be resumed later. Optionally pass "
             "a value to resume with, otherwise resumes with nil.")
    },
    {
        "ev/sleep", cfun_ev_sleep,
        JDOC("(ev/sleep sec)\n\n"
             "Suspend the current fiber for sec seconds without blocking the event loop.")
    },
    {
        "ev/chan", cfun_channel_new,
        JDOC("(ev/chan &opt capacity)\n\n"
             "Create a new channel. capacity is the number of values to queue before "
             "blocking writers, defaults to 0 if not provided. Returns a new channel.")
    },
    {
        "ev/give", cfun_channel_push,
        JDOC("(ev/give channel value)\n\n"
             "Write a value to a channel, suspending the current fiber if the channel is full.")
    },
    {
        "ev/take", cfun_channel_pop,
        JDOC("(ev/take channel)\n\n"
             "Read from a channel, suspending the current fiber if no value is available.")
    },
    {
        "ev/full", cfun_channel_full,
        JDOC("(ev/full channel)\n\n"
             "Check if a channel is full or not.")
    },
    {
        "ev/capacity", cfun_channel_capacity,
        JDOC("(ev/capacity channel)\n\n"
             "Get the number of items a channel will store before blocking writers.")
    },
    {
        "ev/count", cfun_channel_count,
        JDOC("(ev/count channel)\n\n"
             "Get the number of items currently waiting in a channel.")
    },
    {
        "ev/cancel", cfun_ev_cancel,
        JDOC("(ev/cancel fiber err)\n\n"
             "Cancel a suspended fiber in the event loop. Differs from cancel in that it returns the canceled fiber immediately")
    },
    {
        "ev/select", cfun_channel_choice,
        JDOC("(ev/select & clauses)\n\n"
             "Block until the first of several channel operations occur. Returns a tuple of the form [:give chan] or [:take chan x], where "
             "a :give tuple is the result of a write and :take tuple is the result of a write. Each clause must be either a channel (for "
             "a channel take operation) or a tuple [channel x] for a channel give operation. Operations are tried in order, such that the first "
             "clauses will take precedence over later clauses.")
    },
    {
        "ev/rselect", cfun_channel_rchoice,
        JDOC("(ev/rselect & clauses)\n\n"
            "Similar to ev/choice, but will try clauses in a random order for fairness.")
    },
    {NULL, NULL, NULL}
};

void janet_lib_ev(JanetTable *env) {
    janet_core_cfuns(env, NULL, ev_cfuns);
}

#endif<|MERGE_RESOLUTION|>--- conflicted
+++ resolved
@@ -173,10 +173,6 @@
 static void pop_timeout(size_t index) {
     if (janet_vm_tq_count <= index) return;
     janet_vm_tq[index] = janet_vm_tq[--janet_vm_tq_count];
-<<<<<<< HEAD
-=======
-    janet_vm_tq[index].fiber->timeout_index = (int32_t) index;
->>>>>>> 964a800d
     for (;;) {
         size_t left = (index << 1) + 1;
         size_t right = left + 1;
@@ -191,11 +187,6 @@
         JanetTimeout temp = janet_vm_tq[index];
         janet_vm_tq[index] = janet_vm_tq[smallest];
         janet_vm_tq[smallest] = temp;
-<<<<<<< HEAD
-=======
-        janet_vm_tq[index].fiber->timeout_index = (int32_t) index;
-        janet_vm_tq[smallest].fiber->timeout_index = (int32_t) smallest;
->>>>>>> 964a800d
         index = smallest;
     }
 }
@@ -218,13 +209,6 @@
     janet_vm_tq[oldcount] = to;
     /* Heapify */
     size_t index = oldcount;
-<<<<<<< HEAD
-=======
-    if (to.fiber->timeout_index >= 0) {
-        pop_timeout(to.fiber->timeout_index);
-    }
-    to.fiber->timeout_index = (int32_t) index;
->>>>>>> 964a800d
     while (index > 0) {
         size_t parent = (index - 1) >> 1;
         if (janet_vm_tq[parent].when <= janet_vm_tq[index].when) break;
@@ -717,15 +701,12 @@
     }
 }
 
-<<<<<<< HEAD
 void janet_loop(void) {
     while (janet_vm_active_listeners || (janet_vm_spawn.head != janet_vm_spawn.tail) || janet_vm_tq_count) {
         janet_loop1();
     }
 }
-;
-#ifdef JANET_EV_EPOLL
-=======
+
 #ifdef JANET_WINDOWS
 
 /* Epoll global data */
@@ -760,13 +741,7 @@
     janet_unlisten_impl(state);
 }
 
-
-void janet_loop1_impl(void) {
-    /* Check for timeout */
-    JanetTimeout to;
-    memset(&to, 0, sizeof(to));
-    int has_timeout = peek_timeout(&to);
-
+void janet_loop1_impl(int has_timeout, JanetTimeout timeout) {
     ULONG_PTR completionKey = 0;
     DWORD num_bytes_transfered = 0;
     LPOVERLAPPED overlapped;
@@ -786,21 +761,10 @@
 	BOOL result = GetQueuedCompletionStatus(janet_vm_iocp, &num_bytes_transfered, &completionKey, &overlapped, (DWORD) waittime);
 
 	if (!result) {
-        /* timeout ? */
-        if (has_timeout) {
-            /* Timer event */
-            pop_timeout(0);
-            /* Cancel waiters for this fiber */
-            if (to.is_error) {
-                janet_cancel(to.fiber, janet_cstringv("timeout"));
-            } else {
-                janet_schedule(to.fiber, janet_wrap_nil());
-            }
-        } else {
+        if (!has_timeout) {
             JANET_EXIT("failed to get iocp GetQueuedCompletionStatus");
         }
 	} else {
-        JANET_EXIT("Unexpected event");
         /* Normal event */
         JanetListenerState *state = (JanetListenerState *) completionKey;
         state->event = overlapped;
@@ -810,9 +774,7 @@
     }
 }
 
-
 #elif defined(JANET_EV_POLL)
->>>>>>> 964a800d
 
 /*
  * Start linux/epoll implementation
