/*
* Copyright (c) 2023 Calvin Rose
*
* Permission is hereby granted, free of charge, to any person obtaining a copy
* of this software and associated documentation files (the "Software"), to
* deal in the Software without restriction, including without limitation the
* rights to use, copy, modify, merge, publish, distribute, sublicense, and/or
* sell copies of the Software, and to permit persons to whom the Software is
* furnished to do so, subject to the following conditions:
*
* The above copyright notice and this permission notice shall be included in
* all copies or substantial portions of the Software.
*
* THE SOFTWARE IS PROVIDED "AS IS", WITHOUT WARRANTY OF ANY KIND, EXPRESS OR
* IMPLIED, INCLUDING BUT NOT LIMITED TO THE WARRANTIES OF MERCHANTABILITY,
* FITNESS FOR A PARTICULAR PURPOSE AND NONINFRINGEMENT. IN NO EVENT SHALL THE
* AUTHORS OR COPYRIGHT HOLDERS BE LIABLE FOR ANY CLAIM, DAMAGES OR OTHER
* LIABILITY, WHETHER IN AN ACTION OF CONTRACT, TORT OR OTHERWISE, ARISING
* FROM, OUT OF OR IN CONNECTION WITH THE SOFTWARE OR THE USE OR OTHER DEALINGS
* IN THE SOFTWARE.
*/

#ifndef JANET_COMPILE_H
#define JANET_COMPILE_H

#ifndef JANET_AMALG
#include "features.h"
#include <janet.h>
#include "regalloc.h"
#endif

/* Levels for compiler warnings */
typedef enum {
    JANET_C_LINT_RELAXED,
    JANET_C_LINT_NORMAL,
    JANET_C_LINT_STRICT
} JanetCompileLintLevel;

/* Tags for some functions for the prepared inliner */
#define JANET_FUN_DEBUG 1
#define JANET_FUN_ERROR 2
#define JANET_FUN_APPLY 3
#define JANET_FUN_YIELD 4
#define JANET_FUN_RESUME 5
#define JANET_FUN_IN 6
#define JANET_FUN_PUT 7
#define JANET_FUN_LENGTH 8
#define JANET_FUN_ADD 9
#define JANET_FUN_SUBTRACT 10
#define JANET_FUN_MULTIPLY 11
#define JANET_FUN_DIVIDE 12
#define JANET_FUN_BAND 13
#define JANET_FUN_BOR 14
#define JANET_FUN_BXOR 15
#define JANET_FUN_LSHIFT 16
#define JANET_FUN_RSHIFT 17
#define JANET_FUN_RSHIFTU 18
#define JANET_FUN_BNOT 19
#define JANET_FUN_GT 20
#define JANET_FUN_LT 21
#define JANET_FUN_GTE 22
#define JANET_FUN_LTE 23
#define JANET_FUN_EQ 24
#define JANET_FUN_NEQ 25
#define JANET_FUN_PROP 26
#define JANET_FUN_GET 27
#define JANET_FUN_NEXT 28
#define JANET_FUN_MODULO 29
#define JANET_FUN_REMAINDER 30
#define JANET_FUN_CMP 31
#define JANET_FUN_CANCEL 32
#define JANET_FUN_DIVIDE_FLOOR 33

/* Compiler typedefs */
typedef struct JanetCompiler JanetCompiler;
typedef struct FormOptions FormOptions;
typedef struct SlotTracker SlotTracker;
typedef struct JanetScope JanetScope;
typedef struct JanetSlot JanetSlot;
typedef struct JanetFopts JanetFopts;
typedef struct JanetFunOptimizer JanetFunOptimizer;
typedef struct JanetSpecial JanetSpecial;

#define JANET_SLOT_CONSTANT 0x10000
#define JANET_SLOT_NAMED 0x20000
#define JANET_SLOT_MUTABLE 0x40000
#define JANET_SLOT_REF 0x80000
#define JANET_SLOT_RETURNED 0x100000
#define JANET_SLOT_DEP_NOTE 0x200000
#define JANET_SLOT_DEP_WARN 0x400000
#define JANET_SLOT_DEP_ERROR 0x800000
#define JANET_SLOT_SPLICED 0x1000000

#define JANET_SLOTTYPE_ANY 0xFFFF

/* A stack slot */
struct JanetSlot {
    Janet constant; /* If the slot has a constant value */
    int32_t index;
    int32_t envindex; /* 0 is local, positive number is an upvalue */
    uint32_t flags;
};

#define JANET_SCOPE_FUNCTION 1
#define JANET_SCOPE_ENV 2
#define JANET_SCOPE_TOP 4
#define JANET_SCOPE_UNUSED 8
#define JANET_SCOPE_CLOSURE 16
#define JANET_SCOPE_WHILE 32

/* A symbol and slot pair */
typedef struct SymPair {
    JanetSlot slot;
    const uint8_t *sym;
    const uint8_t *sym2;
    int keep;
    uint32_t birth_pc;
    uint32_t death_pc;
} SymPair;

typedef struct JanetEnvRef {
    int32_t envindex;
    JanetScope *scope;
} JanetEnvRef;

/* A lexical scope during compilation */
struct JanetScope {

    /* For debugging the compiler */
    const char *name;

    /* Scopes are doubly linked list */
    JanetScope *parent;
    JanetScope *child;

    /* Constants for this funcdef */
    Janet *consts;

    /* Map of symbols to slots. Use a simple linear scan for symbols. */
    SymPair *syms;

    /* FuncDefs */
    JanetFuncDef **defs;

    /* Register allocator */
    JanetcRegisterAllocator ra;

    /* Upvalue allocator */
    JanetcRegisterAllocator ua;

    /* Referenced closure environments. The values at each index correspond
     * to which index to get the environment from in the parent. The environment
     * that corresponds to the direct parent's stack will always have value 0. */
    JanetEnvRef *envs;

    int32_t bytecode_start;
    int flags;
};

/* Compilation state */
struct JanetCompiler {

    /* Pointer to current scope */
    JanetScope *scope;

    uint32_t *buffer;
    JanetSourceMapping *mapbuffer;

    /* Hold the environment */
    JanetTable *env;

    /* Name of source to attach to generated functions */
    const uint8_t *source;

    /* The result of compilation */
    JanetCompileResult result;

    /* Keep track of where we are in the source */
    JanetSourceMapping current_mapping;

    /* Prevent unbounded recursion */
    int recursion_guard;

    /* Collect linting results */
    JanetArray *lints;
};

#define JANET_FOPTS_TAIL 0x10000
#define JANET_FOPTS_HINT 0x20000
#define JANET_FOPTS_DROP 0x40000
#define JANET_FOPTS_ACCEPT_SPLICE 0x80000

/* Options for compiling a single form */
struct JanetFopts {
    JanetCompiler *compiler;
    JanetSlot hint;
    uint32_t flags; /* bit set of accepted primitive types */
};

/* Get the default form options */
JanetFopts janetc_fopts_default(JanetCompiler *c);

/* For optimizing builtin normal functions. */
struct JanetFunOptimizer {
    int (*can_optimize)(JanetFopts opts, JanetSlot *args);
    JanetSlot(*optimize)(JanetFopts opts, JanetSlot *args);
};

/* A grouping of a named special and the corresponding compiler fragment */
struct JanetSpecial {
    const char *name;
    JanetSlot(*compile)(JanetFopts opts, int32_t argn, const Janet *argv);
};

/****************************************************/

/* Get an optimizer if it exists, otherwise NULL */
const JanetFunOptimizer *janetc_funopt(uint32_t flags);

/* Get a special. Return NULL if none exists */
const JanetSpecial *janetc_special(const uint8_t *name);

void janetc_freeslot(JanetCompiler *c, JanetSlot s);
void janetc_nameslot(JanetCompiler *c, const uint8_t *sym, JanetSlot s);
JanetSlot janetc_farslot(JanetCompiler *c);

/* Throw away some code after checking that it is well formed. */
void janetc_throwaway(JanetFopts opts, Janet x);

/* Get a target slot for emitting an instruction. Will always return
 * a local slot. */
JanetSlot janetc_gettarget(JanetFopts opts);

/* Get a bunch of slots for function arguments */
JanetSlot *janetc_toslots(JanetCompiler *c, const Janet *vals, int32_t len);

/* Get a bunch of slots for function arguments */
JanetSlot *janetc_toslotskv(JanetCompiler *c, Janet ds);

/* Push slots loaded via janetc_toslots. */
int32_t janetc_pushslots(JanetCompiler *c, JanetSlot *slots);

/* Free slots loaded via janetc_toslots */
void janetc_freeslots(JanetCompiler *c, JanetSlot *slots);

/* Generate the return instruction for a slot. */
JanetSlot janetc_return(JanetCompiler *c, JanetSlot s);

/* Store an error */
void janetc_error(JanetCompiler *c, const uint8_t *m);
void janetc_cerror(JanetCompiler *c, const char *m);

/* Linting */
void janetc_lintf(JanetCompiler *C, JanetCompileLintLevel level, const char *format, ...);

/* Dispatch to correct form compiler */
JanetSlot janetc_value(JanetFopts opts, Janet x);

/* Push and pop from the scope stack */
void janetc_scope(JanetScope *s, JanetCompiler *c, int flags, const char *name);
void janetc_popscope(JanetCompiler *c);
void janetc_popscope_keepslot(JanetCompiler *c, JanetSlot retslot);
JanetFuncDef *janetc_pop_funcdef(JanetCompiler *c);

/* Create a destory slots */
JanetSlot janetc_cslot(Janet x);

/* Search for a symbol */
JanetSlot janetc_resolve(JanetCompiler *c, const uint8_t *sym);

<<<<<<< HEAD
/* Load the system dialect IR */
void janet_lib_sysir(JanetTable *env);
=======
/* Bytecode optimization */
void janet_bytecode_movopt(JanetFuncDef *def);
void janet_bytecode_remove_noops(JanetFuncDef *def);
>>>>>>> 026c64fa

#endif<|MERGE_RESOLUTION|>--- conflicted
+++ resolved
@@ -268,13 +268,11 @@
 /* Search for a symbol */
 JanetSlot janetc_resolve(JanetCompiler *c, const uint8_t *sym);
 
-<<<<<<< HEAD
 /* Load the system dialect IR */
 void janet_lib_sysir(JanetTable *env);
-=======
+
 /* Bytecode optimization */
 void janet_bytecode_movopt(JanetFuncDef *def);
 void janet_bytecode_remove_noops(JanetFuncDef *def);
->>>>>>> 026c64fa
 
 #endif